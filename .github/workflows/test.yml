name: Run Node.js Tests

on:
  push:
    branches: [main, master, develop]
  pull_request:
    branches: [main, master, develop]

jobs:
  test:
    runs-on: ubuntu-latest

    services:
      mysql:
        image: mysql:8
        env:
          MYSQL_ROOT_PASSWORD: cinepholia_root_password
          MYSQL_DATABASE: cinepholia_test_db
          MYSQL_USER: cinepholia_admin
          MYSQL_PASSWORD: cinepholia_password
        ports:
          - 3306:3306
        options: >-
          --health-cmd="mysqladmin ping --silent"
          --health-interval=10s
          --health-timeout=5s
          --health-retries=5

      mongodb:
        image: mongo:6
        env:
          MONGO_INITDB_ROOT_USERNAME: cinepholia_root
          MONGO_INITDB_ROOT_PASSWORD: cinepholia_root_password
          MONGO_INITDB_DATABASE: cinepholia_test_db
        ports:
          - 27017:27017
        options: >-
          --health-cmd="mongosh --eval 'db.runCommand({ ping: 1 })' --quiet || mongo --eval 'db.runCommand({ ping: 1 })' --quiet"
          --health-interval=10s
          --health-timeout=5s
          --health-retries=5

    env:
      # ─── Application ────────────────────────────────────────────────────────
      NODE_ENV: test
<<<<<<< HEAD
<<<<<<< HEAD
      PORT: ${{ secrets.PORT || '3000' }}
      HOST_APP_PORT: ${{ secrets.HOST_APP_PORT || '3000' }}

      # ─── MySQL Database Configuration ───────────────────────────────────────
      MYSQL_HOST: 127.0.0.1
      MYSQL_PORT: ${{ secrets.MYSQL_PORT || '3306' }}
      HOST_MYSQL_PORT: ${{ secrets.HOST_MYSQL_PORT || '3312' }}
      MYSQL_DATABASE: ${{ secrets.MYSQL_DATABASE || 'cinepholia_db' }}
      MYSQL_ROOT_PASSWORD: ${{ secrets.MYSQL_ROOT_PASSWORD || 'cinepholia_root_password' }}
      MYSQL_USER: ${{ secrets.MYSQL_USER || 'cinepholia_admin' }}
      MYSQL_PASSWORD: ${{ secrets.MYSQL_PASSWORD || 'cinepholia_password' }}

      # ─── MongoDB Configuration ──────────────────────────────────────────────
      MONGO_INITDB_DATABASE: ${{ secrets.MONGO_INITDB_DATABASE || 'cinepholia_db' }}
      MONGO_PORT: ${{ secrets.MONGO_PORT || '27017' }}
      HOST_MONGO_PORT: ${{ secrets.HOST_MONGO_PORT || '27017' }}
      MONGO_INITDB_ROOT_USERNAME: ${{ secrets.MONGO_INITDB_ROOT_USERNAME || 'cinepholia_root' }}
      MONGO_INITDB_ROOT_PASSWORD: ${{ secrets.MONGO_INITDB_ROOT_PASSWORD || 'cinepholia_root_password' }}
      MONGODB_URI: mongodb://${{ secrets.MONGO_INITDB_ROOT_USERNAME || 'cinepholia_root' }}:${{ secrets.MONGO_INITDB_ROOT_PASSWORD || 'cinepholia_root_password' }}@localhost:27017/${{ secrets.MONGO_INITDB_DATABASE || 'cinepholia_db' }}?authSource=admin

      # ─── Mongo Express Configuration ────────────────────────────────────────
      MONGO_EXPRESS_PORT: ${{ secrets.MONGO_EXPRESS_PORT || '8081' }}
      HOST_MONGO_EXPRESS_PORT: ${{ secrets.HOST_MONGO_EXPRESS_PORT || '8081' }}

      # ─── Resend email configuration ─────────────────────────────────────────
      RESEND_API_KEY: ${{ secrets.RESEND_API_KEY || 're_jAD28JGy_MJJ7mZqymjTTF4WmtoiMuPtb' }}
      RESEND_FROM: ${{ secrets.RESEND_FROM || 'onboarding@resend.dev' }}
      SEND_WELCOME_EMAIL: ${{ secrets.SEND_WELCOME_EMAIL || 'false' }}

      # ─── JWT Auth Configuration ──────────────────────────────────────────────
      JWT_SECRET: ${{ secrets.JWT_SECRET || 'your_really_secret_jwt_key' }}
      JWT_REFRESH_SECRET: ${{ secrets.JWT_REFRESH_SECRET || 'your_even_more_secret_refresh_key' }}
      JWT_EXPIRES_IN: ${{ secrets.JWT_EXPIRES_IN || '15m' }}
      JWT_REFRESH_EXPIRES_IN: ${{ secrets.JWT_REFRESH_EXPIRES_IN || '7d' }}

      # ─── Test MySQL Database Configuration ─────────────────────────────────────
      TEST_MYSQL_HOST: 127.0.0.1
      TEST_MYSQL_PORT: ${{ secrets.TEST_MYSQL_PORT || '3306' }}
      TEST_HOST_MYSQL_PORT: ${{ secrets.TEST_HOST_MYSQL_PORT || '3312' }}
      TEST_MYSQL_DATABASE: ${{ secrets.TEST_MYSQL_DATABASE || 'cinepholia_test_db' }}
      TEST_MYSQL_ROOT_PASSWORD: ${{ secrets.TEST_MYSQL_ROOT_PASSWORD || 'cinepholia_root_password' }}
      TEST_MYSQL_USER: ${{ secrets.TEST_MYSQL_USER || 'cinepholia_admin' }}
      TEST_MYSQL_PASSWORD: ${{ secrets.TEST_MYSQL_PASSWORD || 'cinepholia_password' }}

      # ─── Test MongoDB Configuration ───────────────────────────────────────────
      TEST_MONGO_INITDB_DATABASE: ${{ secrets.TEST_MONGO_INITDB_DATABASE || 'cinepholia_test_db' }}
      TEST_MONGO_PORT: ${{ secrets.TEST_MONGO_PORT || '27017' }}
      TEST_HOST_MONGO_PORT: ${{ secrets.TEST_HOST_MONGO_PORT || '27017' }}
      TEST_MONGO_INITDB_ROOT_USERNAME: ${{ secrets.TEST_MONGO_INITDB_ROOT_USERNAME || 'cinepholia_root' }}
      TEST_MONGO_INITDB_ROOT_PASSWORD: ${{ secrets.TEST_MONGO_INITDB_ROOT_PASSWORD || 'cinepholia_root_password' }}
      TEST_MONGODB_URI: mongodb://${{ secrets.TEST_MONGO_INITDB_ROOT_USERNAME || 'cinepholia_root' }}:${{ secrets.TEST_MONGO_INITDB_ROOT_PASSWORD || 'cinepholia_root_password' }}@localhost:27017/${{ secrets.TEST_MONGO_INITDB_DATABASE || 'cinepholia_test_db' }}?authSource=admin

      # ─── Test Mongo Express Configuration ─────────────────────────────────────
      TEST_MONGO_EXPRESS_PORT: ${{ secrets.TEST_MONGO_EXPRESS_PORT || '8082' }}

      # ─── Test Resend email configuration (optional) ─────────────────────────
      TEST_RESEND_API_KEY: ${{ secrets.TEST_RESEND_API_KEY || 're_jAD28JGy_MJJ7mZqymjTTF4WmtoiMuPtb' }}
      TEST_RESEND_FROM: ${{ secrets.TEST_RESEND_FROM || 'onboarding-test@resend.dev' }}
      TEST_SEND_WELCOME_EMAIL: ${{ secrets.TEST_SEND_WELCOME_EMAIL || 'true' }}
      TEST_EMAIL: ${{ secrets.TEST_EMAIL || 'jmichel.uk@outlook.fr' }}

      # ─── Test JWT Auth Configuration ─────────────────────────────────────────
      TEST_JWT_SECRET: ${{ secrets.TEST_JWT_SECRET || 'testing_jwt_secret' }}
      TEST_JWT_REFRESH_SECRET: ${{ secrets.TEST_JWT_REFRESH_SECRET || 'testing_jwt_refresh_secret' }}
      TEST_JWT_EXPIRES_IN: ${{ secrets.TEST_JWT_EXPIRES_IN || '15m' }}
      TEST_JWT_REFRESH_EXPIRES_IN: ${{ secrets.TEST_JWT_REFRESH_EXPIRES_IN || '7d' }}
=======
=======
>>>>>>> 9502644c
      PORT: ${{ secrets.PORT }}
      HOST_APP_PORT: ${{ secrets.HOST_APP_PORT }}

      # ─── MySQL Database Configuration ───────────────────────────────────────
      MYSQL_HOST: 127.0.0.1
      MYSQL_PORT: ${{ secrets.MYSQL_PORT }}
      HOST_MYSQL_PORT: ${{ secrets.HOST_MYSQL_PORT }}
      MYSQL_DATABASE: ${{ secrets.MYSQL_DATABASE }}
      MYSQL_ROOT_PASSWORD: ${{ secrets.MYSQL_ROOT_PASSWORD }}
      MYSQL_USER: ${{ secrets.MYSQL_USER }}
      MYSQL_PASSWORD: ${{ secrets.MYSQL_PASSWORD }}

      # ─── MongoDB Configuration ──────────────────────────────────────────────
      MONGO_INITDB_DATABASE: ${{ secrets.MONGO_INITDB_DATABASE }}
      MONGO_PORT: ${{ secrets.MONGO_PORT }}
      HOST_MONGO_PORT: ${{ secrets.HOST_MONGO_PORT }}
      MONGO_INITDB_ROOT_USERNAME: ${{ secrets.MONGO_INITDB_ROOT_USERNAME }}
      MONGO_INITDB_ROOT_PASSWORD: ${{ secrets.MONGO_INITDB_ROOT_PASSWORD }}
      MONGODB_URI: mongodb://${{ secrets.MONGO_INITDB_ROOT_USERNAME }}:${{ secrets.MONGO_INITDB_ROOT_PASSWORD }}@localhost:27017/${{ secrets.MONGO_INITDB_DATABASE }}?authSource=admin

      # ─── Mongo Express Configuration ────────────────────────────────────────
      MONGO_EXPRESS_PORT: ${{ secrets.MONGO_EXPRESS_PORT }}
      HOST_MONGO_EXPRESS_PORT: ${{ secrets.HOST_MONGO_EXPRESS_PORT }}

      # ─── Resend email configuration ─────────────────────────────────────────
      RESEND_API_KEY: ${{ secrets.RESEND_API_KEY }}
      RESEND_FROM: ${{ secrets.RESEND_FROM }}
      SEND_WELCOME_EMAIL: ${{ secrets.SEND_WELCOME_EMAIL }}

      # ─── JWT Auth Configuration ──────────────────────────────────────────────
      JWT_SECRET: ${{ secrets.JWT_SECRET }}
      JWT_REFRESH_SECRET: ${{ secrets.JWT_REFRESH_SECRET }}
      JWT_EXPIRES_IN: ${{ secrets.JWT_EXPIRES_IN }}
      JWT_REFRESH_EXPIRES_IN: ${{ secrets.JWT_REFRESH_EXPIRES_IN }}

      # ─── Test MySQL Database Configuration ─────────────────────────────────────
      TEST_MYSQL_HOST: 127.0.0.1
      TEST_MYSQL_PORT: ${{ secrets.TEST_MYSQL_PORT }}
      TEST_HOST_MYSQL_PORT: ${{ secrets.TEST_HOST_MYSQL_PORT }}
      TEST_MYSQL_DATABASE: ${{ secrets.TEST_MYSQL_DATABASE }}
      TEST_MYSQL_ROOT_PASSWORD: ${{ secrets.TEST_MYSQL_ROOT_PASSWORD }}
      TEST_MYSQL_USER: ${{ secrets.TEST_MYSQL_USER }}
      TEST_MYSQL_PASSWORD: ${{ secrets.TEST_MYSQL_PASSWORD }}

      # ─── Test MongoDB Configuration ───────────────────────────────────────────
      TEST_MONGO_INITDB_DATABASE: ${{ secrets.TEST_MONGO_INITDB_DATABASE }}
      TEST_MONGO_PORT: ${{ secrets.TEST_MONGO_PORT }}
      TEST_HOST_MONGO_PORT: ${{ secrets.TEST_HOST_MONGO_PORT }}
      TEST_MONGO_INITDB_ROOT_USERNAME: ${{ secrets.TEST_MONGO_INITDB_ROOT_USERNAME }}
      TEST_MONGO_INITDB_ROOT_PASSWORD: ${{ secrets.TEST_MONGO_INITDB_ROOT_PASSWORD }}
      TEST_MONGODB_URI: mongodb://${{ secrets.TEST_MONGO_INITDB_ROOT_USERNAME }}:${{ secrets.TEST_MONGO_INITDB_ROOT_PASSWORD }}@localhost:27017/${{ secrets.TEST_MONGO_INITDB_DATABASE }}?authSource=admin

      # ─── Test Mongo Express Configuration ─────────────────────────────────────
      TEST_MONGO_EXPRESS_PORT: ${{ secrets.TEST_MONGO_EXPRESS_PORT }}

      # ─── Test Resend email configuration (optional) ─────────────────────────
      TEST_RESEND_API_KEY: ${{ secrets.TEST_RESEND_API_KEY }}
      TEST_RESEND_FROM: ${{ secrets.TEST_RESEND_FROM }}
      TEST_SEND_WELCOME_EMAIL: ${{ secrets.TEST_SEND_WELCOME_EMAIL }}
      TEST_EMAIL: ${{ secrets.TEST_EMAIL }}

      # ─── Test JWT Auth Configuration ─────────────────────────────────────────
      TEST_JWT_SECRET: ${{ secrets.TEST_JWT_SECRET }}
      TEST_JWT_REFRESH_SECRET: ${{ secrets.TEST_JWT_REFRESH_SECRET }}
      TEST_JWT_EXPIRES_IN: ${{ secrets.TEST_JWT_EXPIRES_IN }}
      TEST_JWT_REFRESH_EXPIRES_IN: ${{ secrets.TEST_JWT_REFRESH_EXPIRES_IN }}
<<<<<<< HEAD
>>>>>>> 9502644 (130- Gestion profil utilisateur)
=======
>>>>>>> 9502644c

    steps:
      - uses: actions/checkout@v4

      - name: Use Node.js 20.x
        uses: actions/setup-node@v4
        with:
          node-version: 20
          cache: 'npm'

      - name: Install MongoDB tools
        run: |
          # Install MongoDB shell (mongosh)
          wget -qO - https://www.mongodb.org/static/pgp/server-6.0.asc | sudo apt-key add -
          echo "deb [ arch=amd64,arm64 ] https://repo.mongodb.org/apt/ubuntu jammy/mongodb-org/6.0 multiverse" | sudo tee /etc/apt/sources.list.d/mongodb-org-6.0.list
          sudo apt-get update
          sudo apt-get install -y mongodb-mongosh

      - name: Install dependencies
        run: npm ci

      - name: Wait for MySQL to be ready
        run: |
          echo "Waiting for MySQL to be ready..."
          for i in {1..30}; do
            if mysqladmin ping -h"127.0.0.1" -ucinepholia_admin -pcinepholia_password --silent; then
              echo "MySQL is ready!";
              break;
            fi;
            echo "Waiting for MySQL... ($i/30)";
            sleep 2;
          done
          # Verify test database exists
          mysql -h127.0.0.1 -ucinepholia_admin -pcinepholia_password -e "CREATE DATABASE IF NOT EXISTS cinepholia_test_db;"

      - name: Wait for MongoDB to be ready
        run: |
          echo "Waiting for MongoDB to be ready..."
          for i in {1..30}; do
            if mongosh "mongodb://cinepholia_root:cinepholia_root_password@localhost:27017/admin" --quiet --eval "db.runCommand({ ping: 1 })" > /dev/null 2>&1; then
              echo "MongoDB is ready!";
              break;
            fi;
            echo "Waiting for MongoDB... ($i/30)";
            sleep 2;
          done

      - name: Setup test databases
        run: |
          echo "Setting up test databases..."
          # Create MySQL test database if it doesn't exist
          mysql -h127.0.0.1 -ucinepholia_admin -pcinepholia_password -e "CREATE DATABASE IF NOT EXISTS cinepholia_test_db;"

          # Verify MongoDB test database access
          mongosh "mongodb://cinepholia_root:cinepholia_root_password@localhost:27017/cinepholia_test_db?authSource=admin" --quiet --eval "db.runCommand({ ping: 1 })"

      - name: Build TypeScript (if needed)
        run: |
          if [ -f tsconfig.json ]; then
            echo "Building TypeScript..."
            npm run build || echo "Build failed or no build script available"
          fi

      - name: Run tests
        run: |
          echo "Running tests..."
          npm test

      - name: Upload test results
        if: always()
        uses: actions/upload-artifact@v4
        with:
          name: test-results
          path: |
            coverage/
            test-results.xml
<<<<<<< HEAD
<<<<<<< HEAD
          retention-days: 30
=======
          retention-days: 30
>>>>>>> 9502644 (130- Gestion profil utilisateur)
=======
          retention-days: 30
>>>>>>> 9502644c
<|MERGE_RESOLUTION|>--- conflicted
+++ resolved
@@ -43,8 +43,6 @@
     env:
       # ─── Application ────────────────────────────────────────────────────────
       NODE_ENV: test
-<<<<<<< HEAD
-<<<<<<< HEAD
       PORT: ${{ secrets.PORT || '3000' }}
       HOST_APP_PORT: ${{ secrets.HOST_APP_PORT || '3000' }}
 
@@ -111,79 +109,6 @@
       TEST_JWT_REFRESH_SECRET: ${{ secrets.TEST_JWT_REFRESH_SECRET || 'testing_jwt_refresh_secret' }}
       TEST_JWT_EXPIRES_IN: ${{ secrets.TEST_JWT_EXPIRES_IN || '15m' }}
       TEST_JWT_REFRESH_EXPIRES_IN: ${{ secrets.TEST_JWT_REFRESH_EXPIRES_IN || '7d' }}
-=======
-=======
->>>>>>> 9502644c
-      PORT: ${{ secrets.PORT }}
-      HOST_APP_PORT: ${{ secrets.HOST_APP_PORT }}
-
-      # ─── MySQL Database Configuration ───────────────────────────────────────
-      MYSQL_HOST: 127.0.0.1
-      MYSQL_PORT: ${{ secrets.MYSQL_PORT }}
-      HOST_MYSQL_PORT: ${{ secrets.HOST_MYSQL_PORT }}
-      MYSQL_DATABASE: ${{ secrets.MYSQL_DATABASE }}
-      MYSQL_ROOT_PASSWORD: ${{ secrets.MYSQL_ROOT_PASSWORD }}
-      MYSQL_USER: ${{ secrets.MYSQL_USER }}
-      MYSQL_PASSWORD: ${{ secrets.MYSQL_PASSWORD }}
-
-      # ─── MongoDB Configuration ──────────────────────────────────────────────
-      MONGO_INITDB_DATABASE: ${{ secrets.MONGO_INITDB_DATABASE }}
-      MONGO_PORT: ${{ secrets.MONGO_PORT }}
-      HOST_MONGO_PORT: ${{ secrets.HOST_MONGO_PORT }}
-      MONGO_INITDB_ROOT_USERNAME: ${{ secrets.MONGO_INITDB_ROOT_USERNAME }}
-      MONGO_INITDB_ROOT_PASSWORD: ${{ secrets.MONGO_INITDB_ROOT_PASSWORD }}
-      MONGODB_URI: mongodb://${{ secrets.MONGO_INITDB_ROOT_USERNAME }}:${{ secrets.MONGO_INITDB_ROOT_PASSWORD }}@localhost:27017/${{ secrets.MONGO_INITDB_DATABASE }}?authSource=admin
-
-      # ─── Mongo Express Configuration ────────────────────────────────────────
-      MONGO_EXPRESS_PORT: ${{ secrets.MONGO_EXPRESS_PORT }}
-      HOST_MONGO_EXPRESS_PORT: ${{ secrets.HOST_MONGO_EXPRESS_PORT }}
-
-      # ─── Resend email configuration ─────────────────────────────────────────
-      RESEND_API_KEY: ${{ secrets.RESEND_API_KEY }}
-      RESEND_FROM: ${{ secrets.RESEND_FROM }}
-      SEND_WELCOME_EMAIL: ${{ secrets.SEND_WELCOME_EMAIL }}
-
-      # ─── JWT Auth Configuration ──────────────────────────────────────────────
-      JWT_SECRET: ${{ secrets.JWT_SECRET }}
-      JWT_REFRESH_SECRET: ${{ secrets.JWT_REFRESH_SECRET }}
-      JWT_EXPIRES_IN: ${{ secrets.JWT_EXPIRES_IN }}
-      JWT_REFRESH_EXPIRES_IN: ${{ secrets.JWT_REFRESH_EXPIRES_IN }}
-
-      # ─── Test MySQL Database Configuration ─────────────────────────────────────
-      TEST_MYSQL_HOST: 127.0.0.1
-      TEST_MYSQL_PORT: ${{ secrets.TEST_MYSQL_PORT }}
-      TEST_HOST_MYSQL_PORT: ${{ secrets.TEST_HOST_MYSQL_PORT }}
-      TEST_MYSQL_DATABASE: ${{ secrets.TEST_MYSQL_DATABASE }}
-      TEST_MYSQL_ROOT_PASSWORD: ${{ secrets.TEST_MYSQL_ROOT_PASSWORD }}
-      TEST_MYSQL_USER: ${{ secrets.TEST_MYSQL_USER }}
-      TEST_MYSQL_PASSWORD: ${{ secrets.TEST_MYSQL_PASSWORD }}
-
-      # ─── Test MongoDB Configuration ───────────────────────────────────────────
-      TEST_MONGO_INITDB_DATABASE: ${{ secrets.TEST_MONGO_INITDB_DATABASE }}
-      TEST_MONGO_PORT: ${{ secrets.TEST_MONGO_PORT }}
-      TEST_HOST_MONGO_PORT: ${{ secrets.TEST_HOST_MONGO_PORT }}
-      TEST_MONGO_INITDB_ROOT_USERNAME: ${{ secrets.TEST_MONGO_INITDB_ROOT_USERNAME }}
-      TEST_MONGO_INITDB_ROOT_PASSWORD: ${{ secrets.TEST_MONGO_INITDB_ROOT_PASSWORD }}
-      TEST_MONGODB_URI: mongodb://${{ secrets.TEST_MONGO_INITDB_ROOT_USERNAME }}:${{ secrets.TEST_MONGO_INITDB_ROOT_PASSWORD }}@localhost:27017/${{ secrets.TEST_MONGO_INITDB_DATABASE }}?authSource=admin
-
-      # ─── Test Mongo Express Configuration ─────────────────────────────────────
-      TEST_MONGO_EXPRESS_PORT: ${{ secrets.TEST_MONGO_EXPRESS_PORT }}
-
-      # ─── Test Resend email configuration (optional) ─────────────────────────
-      TEST_RESEND_API_KEY: ${{ secrets.TEST_RESEND_API_KEY }}
-      TEST_RESEND_FROM: ${{ secrets.TEST_RESEND_FROM }}
-      TEST_SEND_WELCOME_EMAIL: ${{ secrets.TEST_SEND_WELCOME_EMAIL }}
-      TEST_EMAIL: ${{ secrets.TEST_EMAIL }}
-
-      # ─── Test JWT Auth Configuration ─────────────────────────────────────────
-      TEST_JWT_SECRET: ${{ secrets.TEST_JWT_SECRET }}
-      TEST_JWT_REFRESH_SECRET: ${{ secrets.TEST_JWT_REFRESH_SECRET }}
-      TEST_JWT_EXPIRES_IN: ${{ secrets.TEST_JWT_EXPIRES_IN }}
-      TEST_JWT_REFRESH_EXPIRES_IN: ${{ secrets.TEST_JWT_REFRESH_EXPIRES_IN }}
-<<<<<<< HEAD
->>>>>>> 9502644 (130- Gestion profil utilisateur)
-=======
->>>>>>> 9502644c
 
     steps:
       - uses: actions/checkout@v4
@@ -260,12 +185,4 @@
           path: |
             coverage/
             test-results.xml
-<<<<<<< HEAD
-<<<<<<< HEAD
-          retention-days: 30
-=======
-          retention-days: 30
->>>>>>> 9502644 (130- Gestion profil utilisateur)
-=======
-          retention-days: 30
->>>>>>> 9502644c
+          retention-days: 30