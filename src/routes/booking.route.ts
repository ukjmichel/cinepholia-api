import express from 'express';
import {
  createBooking,
  updateBooking,
  deleteBooking,
  getAllBookings,
  getBookingsByUser,
  getBookingsByScreening,
  getBookingsByStatus,
  searchBooking,
  markBookingAsUsed,
  cancelBooking,
  getBookingById,
<<<<<<< HEAD
  restrictSearch,
=======
  getUpcomingBookingsByUser,
>>>>>>> 5142803f
} from '../controllers/booking.controller.js';
import {
  createBookingValidator,
  updateBookingValidator,
  bookingIdParamValidator,
  searchBookingValidator,
  restrictSearchValidator,
} from '../validators/booking.validator.js';
import { userIdParamValidator } from '../validators/user.validator.js';
import { screeningIdParamValidator } from '../validators/screening.validator.js';
import { handleValidationError } from '../middlewares/handleValidatonError.middleware.js';
import { decodeJwtToken } from '../middlewares/auth.middleware.js';
import { permission } from '../middlewares/permission.js';
import { generateTicket } from '../controllers/generate-ticket.controller.js';

const router = express.Router();

/**
 * @swagger
 * /bookings:
 *   post:
 *     summary: Create a new booking
 *     tags: [Bookings]
 *     security:
 *       - bearerAuth: []
 *     requestBody:
 *       required: true
 *       content:
 *         application/json:
 *           schema:
 *             $ref: '#/components/schemas/BookingInput'
 *     responses:
 *       201:
 *         description: Booking created
 *         content:
 *           application/json:
 *             schema:
 *               $ref: '#/components/schemas/Booking'
 *       400:
 *         description: Invalid input or validation error
 *       401:
 *         description: Unauthorized
 *       409:
 *         description: Conflict (e.g. seats not available)
 */
router.post(
  '/',
  decodeJwtToken,
  permission.canCreateBooking,
  createBookingValidator,
  handleValidationError,
  createBooking
);

/**
 * @swagger
 * /bookings/search:
 *   get:
 *     summary: Search all bookings by query or filters (admin/staff only)
 *     description: Returns bookings matching the query. Supports filters by status, userId, screeningId, seatsNumber, totalPrice, and bookingDate.
 *     tags: [Bookings]
 *     security:
 *       - bearerAuth: []
 *     parameters:
 *       - in: query
 *         name: q
 *         schema:
 *           type: string
 *         required: false
 *         description: Global search string (matches bookingId, status, userId, etc.)
 *       - in: query
 *         name: status
 *         schema:
 *           type: string
 *         required: false
 *         description: Filter by booking status
 *       - in: query
 *         name: userId
 *         schema:
 *           type: string
 *         required: false
 *         description: Filter by user ID
 *       - in: query
 *         name: screeningId
 *         schema:
 *           type: string
 *         required: false
 *         description: Filter by screening ID
 *       - in: query
 *         name: bookingDate
 *         schema:
 *           type: string
 *           format: date
 *         required: false
 *         description: Filter by booking creation date (YYYY-MM-DD)
 *     responses:
 *       200:
 *         description: Bookings matching search criteria
 *       400:
 *         description: Bad request (missing or invalid parameter)
 */
router.get(
  '/search',
  decodeJwtToken,
  permission.isStaff,
  searchBookingValidator,
  handleValidationError,
  searchBooking
);

/**
 * @swagger
 * /bookings/restrict-search:
 *   get:
 *     summary: Get bookings for the authenticated user, filtered by screening date, booking date, and/or booking status
 *     description: >
 *       Returns bookings for the user identified by their JWT token.
 *       - Use `screeningDate` to filter by the date of the movie screening (YYYY-MM-DD).
 *       - Use `date` to filter by the date the booking was created (YYYY-MM-DD).
 *       - Use `status` to filter by booking status.
 *       All filters are optional and can be combined.
 *     tags: [Bookings]
 *     security:
 *       - bearerAuth: []
 *     parameters:
 *       - in: query
 *         name: screeningDate
 *         schema:
 *           type: string
 *           format: date
 *         required: false
 *         description: Filter by the date of the screening (YYYY-MM-DD). Returns bookings where the screening occurs on this date.
 *       - in: query
 *         name: date
 *         schema:
 *           type: string
 *           format: date
 *         required: false
 *         description: Filter by the date the booking was created (YYYY-MM-DD).
 *       - in: query
 *         name: status
 *         schema:
 *           type: string
 *           enum: [pending, used, canceled]
 *         required: false
 *         description: Filter by booking status.
 *     responses:
 *       200:
 *         description: Bookings found for the authenticated user with the given filters.
 *         content:
 *           application/json:
 *             schema:
 *               type: object
 *               properties:
 *                 message:
 *                   type: string
 *                 data:
 *                   type: array
 *                   items:
 *                     $ref: '#/components/schemas/Booking'
 *       400:
 *         description: Bad request (missing or invalid parameters)
 *       404:
 *         description: No bookings found
 *       401:
 *         description: Unauthorized (JWT missing or invalid)
 */
router.get(
  '/restrict-search',
  decodeJwtToken,
  restrictSearchValidator, 
  handleValidationError,
  restrictSearch
);


/**
 * @swagger
 * /bookings:
 *   get:
 *     summary: Get all bookings (staff only)
 *     tags: [Bookings]
 *     security:
 *       - bearerAuth: []
 *     responses:
 *       200:
 *         description: List of bookings
 *         content:
 *           application/json:
 *             schema:
 *               type: object
 *               properties:
 *                 message:
 *                   type: string
 *                 data:
 *                   type: array
 *                   items:
 *                     $ref: '#/components/schemas/Booking'
 */
router.get(
  '/',
  decodeJwtToken,
  permission.isStaff,
  handleValidationError,
  getAllBookings
);

/**
 * @swagger
 * /bookings/{bookingId}:
 *   get:
 *     summary: Get a booking by ID (owner or staff)
 *     tags: [Bookings]
 *     security:
 *       - bearerAuth: []
 *     parameters:
 *       - in: path
 *         name: bookingId
 *         schema:
 *           type: string
 *         required: true
 *         description: UUID of the booking
 *     responses:
 *       200:
 *         description: Booking found
 *         content:
 *           application/json:
 *             schema:
 *               $ref: '#/components/schemas/Booking'
 *       404:
 *         description: Booking not found
 */
router.get(
  '/:bookingId',
  decodeJwtToken,
  permission.canAccessBooking,
  bookingIdParamValidator,
  handleValidationError,
  getBookingById
);

/**
 * @swagger
 * /bookings/{bookingId}:
 *   patch:
 *     summary: Update a booking (owner or staff)
 *     tags: [Bookings]
 *     security:
 *       - bearerAuth: []
 *     parameters:
 *       - in: path
 *         name: bookingId
 *         schema:
 *           type: string
 *         required: true
 *         description: UUID of the booking
 *     requestBody:
 *       required: true
 *       content:
 *         application/json:
 *           schema:
 *             $ref: '#/components/schemas/BookingUpdate'
 *     responses:
 *       200:
 *         description: Booking updated
 *         content:
 *           application/json:
 *             schema:
 *               $ref: '#/components/schemas/Booking'
 *       401:
 *         description: Unauthorized
 *       403:
 *         description: Forbidden
 *       404:
 *         description: Booking not found
 */
router.patch(
  '/:bookingId',
  decodeJwtToken,
  permission.canAccessBooking,
  bookingIdParamValidator,
  updateBookingValidator,
  handleValidationError,
  updateBooking
);

/**
 * @swagger
 * /bookings/{bookingId}/used:
 *   patch:
 *     summary: Mark a booking as used (staff only)
 *     tags: [Bookings]
 *     security:
 *       - bearerAuth: []
 *     parameters:
 *       - in: path
 *         name: bookingId
 *         schema:
 *           type: string
 *         required: true
 *         description: UUID of the booking
 *     responses:
 *       200:
 *         description: Booking marked as used
 *         content:
 *           application/json:
 *             schema:
 *               $ref: '#/components/schemas/Booking'
 *       401:
 *         description: Unauthorized
 *       403:
 *         description: Forbidden
 *       404:
 *         description: Booking not found
 */
router.patch(
  '/:bookingId/used',
  decodeJwtToken,
  permission.isStaff,
  bookingIdParamValidator,
  handleValidationError,
  markBookingAsUsed
);

/**
 * @swagger
 * /bookings/{bookingId}/cancel:
 *   patch:
 *     summary: Cancel a booking (owner or staff)
 *     tags: [Bookings]
 *     security:
 *       - bearerAuth: []
 *     parameters:
 *       - in: path
 *         name: bookingId
 *         schema:
 *           type: string
 *         required: true
 *         description: UUID of the booking
 *     responses:
 *       200:
 *         description: Booking canceled
 *         content:
 *           application/json:
 *             schema:
 *               $ref: '#/components/schemas/Booking'
 *       401:
 *         description: Unauthorized
 *       403:
 *         description: Forbidden
 *       404:
 *         description: Booking not found
 */
router.patch(
  '/:bookingId/cancel',
  decodeJwtToken,
  permission.canAccessBooking,
  bookingIdParamValidator,
  handleValidationError,
  cancelBooking
);

/**
 * @swagger
 * /bookings/{bookingId}:
 *   delete:
 *     summary: Delete a booking (owner or staff)
 *     tags: [Bookings]
 *     security:
 *       - bearerAuth: []
 *     parameters:
 *       - in: path
 *         name: bookingId
 *         schema:
 *           type: string
 *         required: true
 *         description: UUID of the booking
 *     responses:
 *       204:
 *         description: Booking deleted (No Content)
 *       401:
 *         description: Unauthorized
 *       403:
 *         description: Forbidden
 *       404:
 *         description: Booking not found
 */
router.delete(
  '/:bookingId',
  decodeJwtToken,
  permission.canAccessBooking,
  bookingIdParamValidator,
  handleValidationError,
  deleteBooking
);

/**
 * @swagger
 * /bookings/user/{userId}:
 *   get:
 *     summary: Get all bookings for a specific user (owner or staff)
 *     tags: [Bookings]
 *     security:
 *       - bearerAuth: []
 *     parameters:
 *       - in: path
 *         name: userId
 *         schema:
 *           type: string
 *         required: true
 *         description: UUID of the user
 *     responses:
 *       200:
 *         description: Bookings for user
 *         content:
 *           application/json:
 *             schema:
 *               type: object
 *               properties:
 *                 message:
 *                   type: string
 *                 data:
 *                   type: array
 *                   items:
 *                     $ref: '#/components/schemas/Booking'
 */
router.get(
  '/user/:userId',
  decodeJwtToken,
  permission.isOwnerOrStaff,
  userIdParamValidator,
  handleValidationError,
  getBookingsByUser
);

/**
 * @swagger
 * /bookings/screening/{screeningId}:
 *   get:
 *     summary: Get all bookings for a screening (staff only)
 *     tags: [Bookings]
 *     security:
 *       - bearerAuth: []
 *     parameters:
 *       - in: path
 *         name: screeningId
 *         schema:
 *           type: string
 *         required: true
 *         description: UUID of the screening
 *     responses:
 *       200:
 *         description: Bookings for screening
 *         content:
 *           application/json:
 *             schema:
 *               type: object
 *               properties:
 *                 message:
 *                   type: string
 *                 data:
 *                   type: array
 *                   items:
 *                     $ref: '#/components/schemas/Booking'
 */
router.get(
  '/screening/:screeningId',
  decodeJwtToken,
  permission.isStaff,
  screeningIdParamValidator,
  handleValidationError,
  getBookingsByScreening
);

/**
 * @swagger
 * /bookings/status/{status}:
 *   get:
 *     summary: Get bookings by status (staff only)
 *     tags: [Bookings]
 *     security:
 *       - bearerAuth: []
 *     parameters:
 *       - in: path
 *         name: status
 *         schema:
 *           type: string
 *           enum: [pending, used, canceled]
 *         required: true
 *         description: Booking status
 *     responses:
 *       200:
 *         description: Bookings with given status
 *         content:
 *           application/json:
 *             schema:
 *               type: object
 *               properties:
 *                 message:
 *                   type: string
 *                 data:
 *                   type: array
 *                   items:
 *                     $ref: '#/components/schemas/Booking'
 */
router.get(
  '/status/:status',
  decodeJwtToken,
  permission.isStaff,
  handleValidationError,
  getBookingsByStatus
);

/**
 * @swagger
<<<<<<< HEAD
 * /bookings/{bookingId}/ticket:
 *   get:
 *     summary: Generate a ticket for a booking (owner or staff)
=======
 * /bookings/user/{userId}/upcoming:
 *   get:
 *     summary: Get all upcoming bookings for a user (screening is today or in the future)
>>>>>>> 5142803f
 *     tags: [Bookings]
 *     security:
 *       - bearerAuth: []
 *     parameters:
 *       - in: path
<<<<<<< HEAD
 *         name: bookingId
 *         schema:
 *           type: string
 *         required: true
 *         description: UUID of the booking
 *     responses:
 *       200:
 *         description: Ticket generated
 *         content:
 *           application/json:
 *             schema:
 *               $ref: '#/components/schemas/Booking'
 */
=======
 *         name: userId
 *         schema:
 *           type: string
 *         required: true
 *         description: UUID of the user
 *     responses:
 *       200:
 *         description: Upcoming bookings for the user
 *         content:
 *           application/json:
 *             schema:
 *               type: object
 *               properties:
 *                 message:
 *                   type: string
 *                 data:
 *                   type: array
 *                   items:
 *                     $ref: '#/components/schemas/Booking'
 *       401:
 *         description: Unauthorized
 *       403:
 *         description: Forbidden (if not self or staff)
 */
router.get(
  '/user/:userId/upcoming',
  decodeJwtToken,
  permission.isSelfOrStaff,
  userIdParamValidator,
  handleValidationError,
  getUpcomingBookingsByUser
);

>>>>>>> 5142803f
router.get(
  '/:bookingId/ticket',
  decodeJwtToken,
  permission.canAccessBooking,
  bookingIdParamValidator,
  handleValidationError,
  generateTicket
);

export default router;<|MERGE_RESOLUTION|>--- conflicted
+++ resolved
@@ -11,18 +11,13 @@
   markBookingAsUsed,
   cancelBooking,
   getBookingById,
-<<<<<<< HEAD
-  restrictSearch,
-=======
   getUpcomingBookingsByUser,
->>>>>>> 5142803f
 } from '../controllers/booking.controller.js';
 import {
   createBookingValidator,
   updateBookingValidator,
   bookingIdParamValidator,
   searchBookingValidator,
-  restrictSearchValidator,
 } from '../validators/booking.validator.js';
 import { userIdParamValidator } from '../validators/user.validator.js';
 import { screeningIdParamValidator } from '../validators/screening.validator.js';
@@ -30,6 +25,7 @@
 import { decodeJwtToken } from '../middlewares/auth.middleware.js';
 import { permission } from '../middlewares/permission.js';
 import { generateTicket } from '../controllers/generate-ticket.controller.js';
+import { getBookedSeatsByScreeningId } from '../controllers/booked-seat.controller.js';
 
 const router = express.Router();
 
@@ -63,10 +59,10 @@
  */
 router.post(
   '/',
+  createBookingValidator,
+  handleValidationError,
   decodeJwtToken,
   permission.canCreateBooking,
-  createBookingValidator,
-  handleValidationError,
   createBooking
 );
 
@@ -74,53 +70,34 @@
  * @swagger
  * /bookings/search:
  *   get:
- *     summary: Search all bookings by query or filters (admin/staff only)
- *     description: Returns bookings matching the query. Supports filters by status, userId, screeningId, seatsNumber, totalPrice, and bookingDate.
- *     tags: [Bookings]
- *     security:
- *       - bearerAuth: []
+ *     summary: Search bookings by query string (status, userId, screeningId)
+ *     tags: [Bookings]
  *     parameters:
  *       - in: query
  *         name: q
  *         schema:
  *           type: string
- *         required: false
- *         description: Global search string (matches bookingId, status, userId, etc.)
- *       - in: query
- *         name: status
- *         schema:
- *           type: string
- *         required: false
- *         description: Filter by booking status
- *       - in: query
- *         name: userId
- *         schema:
- *           type: string
- *         required: false
- *         description: Filter by user ID
- *       - in: query
- *         name: screeningId
- *         schema:
- *           type: string
- *         required: false
- *         description: Filter by screening ID
- *       - in: query
- *         name: bookingDate
- *         schema:
- *           type: string
- *           format: date
- *         required: false
- *         description: Filter by booking creation date (YYYY-MM-DD)
- *     responses:
- *       200:
- *         description: Bookings matching search criteria
+ *         required: true
+ *         description: Search query
+ *     responses:
+ *       200:
+ *         description: Bookings found
+ *         content:
+ *           application/json:
+ *             schema:
+ *               type: object
+ *               properties:
+ *                 message:
+ *                   type: string
+ *                 data:
+ *                   type: array
+ *                   items:
+ *                     $ref: '#/components/schemas/Booking'
  *       400:
- *         description: Bad request (missing or invalid parameter)
+ *         description: Bad request (missing or invalid q parameter)
  */
 router.get(
   '/search',
-  decodeJwtToken,
-  permission.isStaff,
   searchBookingValidator,
   handleValidationError,
   searchBooking
@@ -128,78 +105,10 @@
 
 /**
  * @swagger
- * /bookings/restrict-search:
- *   get:
- *     summary: Get bookings for the authenticated user, filtered by screening date, booking date, and/or booking status
- *     description: >
- *       Returns bookings for the user identified by their JWT token.
- *       - Use `screeningDate` to filter by the date of the movie screening (YYYY-MM-DD).
- *       - Use `date` to filter by the date the booking was created (YYYY-MM-DD).
- *       - Use `status` to filter by booking status.
- *       All filters are optional and can be combined.
- *     tags: [Bookings]
- *     security:
- *       - bearerAuth: []
- *     parameters:
- *       - in: query
- *         name: screeningDate
- *         schema:
- *           type: string
- *           format: date
- *         required: false
- *         description: Filter by the date of the screening (YYYY-MM-DD). Returns bookings where the screening occurs on this date.
- *       - in: query
- *         name: date
- *         schema:
- *           type: string
- *           format: date
- *         required: false
- *         description: Filter by the date the booking was created (YYYY-MM-DD).
- *       - in: query
- *         name: status
- *         schema:
- *           type: string
- *           enum: [pending, used, canceled]
- *         required: false
- *         description: Filter by booking status.
- *     responses:
- *       200:
- *         description: Bookings found for the authenticated user with the given filters.
- *         content:
- *           application/json:
- *             schema:
- *               type: object
- *               properties:
- *                 message:
- *                   type: string
- *                 data:
- *                   type: array
- *                   items:
- *                     $ref: '#/components/schemas/Booking'
- *       400:
- *         description: Bad request (missing or invalid parameters)
- *       404:
- *         description: No bookings found
- *       401:
- *         description: Unauthorized (JWT missing or invalid)
- */
-router.get(
-  '/restrict-search',
-  decodeJwtToken,
-  restrictSearchValidator, 
-  handleValidationError,
-  restrictSearch
-);
-
-
-/**
- * @swagger
  * /bookings:
  *   get:
- *     summary: Get all bookings (staff only)
- *     tags: [Bookings]
- *     security:
- *       - bearerAuth: []
+ *     summary: Get all bookings
+ *     tags: [Bookings]
  *     responses:
  *       200:
  *         description: List of bookings
@@ -215,22 +124,14 @@
  *                   items:
  *                     $ref: '#/components/schemas/Booking'
  */
-router.get(
-  '/',
-  decodeJwtToken,
-  permission.isStaff,
-  handleValidationError,
-  getAllBookings
-);
+router.get('/', getAllBookings);
 
 /**
  * @swagger
  * /bookings/{bookingId}:
  *   get:
- *     summary: Get a booking by ID (owner or staff)
- *     tags: [Bookings]
- *     security:
- *       - bearerAuth: []
+ *     summary: Get a booking by ID
+ *     tags: [Bookings]
  *     parameters:
  *       - in: path
  *         name: bookingId
@@ -250,8 +151,6 @@
  */
 router.get(
   '/:bookingId',
-  decodeJwtToken,
-  permission.canAccessBooking,
   bookingIdParamValidator,
   handleValidationError,
   getBookingById
@@ -261,7 +160,7 @@
  * @swagger
  * /bookings/{bookingId}:
  *   patch:
- *     summary: Update a booking (owner or staff)
+ *     summary: Update a booking (staff only)
  *     tags: [Bookings]
  *     security:
  *       - bearerAuth: []
@@ -294,11 +193,11 @@
  */
 router.patch(
   '/:bookingId',
-  decodeJwtToken,
-  permission.canAccessBooking,
   bookingIdParamValidator,
   updateBookingValidator,
   handleValidationError,
+  decodeJwtToken,
+  permission.isStaff, // only staff can update
   updateBooking
 );
 
@@ -333,10 +232,10 @@
  */
 router.patch(
   '/:bookingId/used',
-  decodeJwtToken,
-  permission.isStaff,
-  bookingIdParamValidator,
-  handleValidationError,
+  bookingIdParamValidator,
+  handleValidationError,
+  decodeJwtToken,
+  permission.isStaff, // only staff can mark as used
   markBookingAsUsed
 );
 
@@ -371,10 +270,10 @@
  */
 router.patch(
   '/:bookingId/cancel',
-  decodeJwtToken,
-  permission.canAccessBooking,
-  bookingIdParamValidator,
-  handleValidationError,
+  bookingIdParamValidator,
+  handleValidationError,
+  decodeJwtToken,
+  permission.canAccessBooking, // owner or staff can cancel
   cancelBooking
 );
 
@@ -382,7 +281,7 @@
  * @swagger
  * /bookings/{bookingId}:
  *   delete:
- *     summary: Delete a booking (owner or staff)
+ *     summary: Delete a booking (ownership or staff only)
  *     tags: [Bookings]
  *     security:
  *       - bearerAuth: []
@@ -405,10 +304,10 @@
  */
 router.delete(
   '/:bookingId',
+  bookingIdParamValidator,
+  handleValidationError,
   decodeJwtToken,
   permission.canAccessBooking,
-  bookingIdParamValidator,
-  handleValidationError,
   deleteBooking
 );
 
@@ -416,10 +315,8 @@
  * @swagger
  * /bookings/user/{userId}:
  *   get:
- *     summary: Get all bookings for a specific user (owner or staff)
- *     tags: [Bookings]
- *     security:
- *       - bearerAuth: []
+ *     summary: Get all bookings for a specific user
+ *     tags: [Bookings]
  *     parameters:
  *       - in: path
  *         name: userId
@@ -444,8 +341,6 @@
  */
 router.get(
   '/user/:userId',
-  decodeJwtToken,
-  permission.isOwnerOrStaff,
   userIdParamValidator,
   handleValidationError,
   getBookingsByUser
@@ -455,10 +350,8 @@
  * @swagger
  * /bookings/screening/{screeningId}:
  *   get:
- *     summary: Get all bookings for a screening (staff only)
- *     tags: [Bookings]
- *     security:
- *       - bearerAuth: []
+ *     summary: Get all bookings for a screening
+ *     tags: [Bookings]
  *     parameters:
  *       - in: path
  *         name: screeningId
@@ -483,8 +376,6 @@
  */
 router.get(
   '/screening/:screeningId',
-  decodeJwtToken,
-  permission.isStaff,
   screeningIdParamValidator,
   handleValidationError,
   getBookingsByScreening
@@ -494,10 +385,8 @@
  * @swagger
  * /bookings/status/{status}:
  *   get:
- *     summary: Get bookings by status (staff only)
- *     tags: [Bookings]
- *     security:
- *       - bearerAuth: []
+ *     summary: Get bookings by status
+ *     tags: [Bookings]
  *     parameters:
  *       - in: path
  *         name: status
@@ -521,45 +410,18 @@
  *                   items:
  *                     $ref: '#/components/schemas/Booking'
  */
-router.get(
-  '/status/:status',
-  decodeJwtToken,
-  permission.isStaff,
-  handleValidationError,
-  getBookingsByStatus
-);
-
-/**
- * @swagger
-<<<<<<< HEAD
- * /bookings/{bookingId}/ticket:
- *   get:
- *     summary: Generate a ticket for a booking (owner or staff)
-=======
+router.get('/status/:status', handleValidationError, getBookingsByStatus);
+
+/**
+ * @swagger
  * /bookings/user/{userId}/upcoming:
  *   get:
  *     summary: Get all upcoming bookings for a user (screening is today or in the future)
->>>>>>> 5142803f
- *     tags: [Bookings]
- *     security:
- *       - bearerAuth: []
- *     parameters:
- *       - in: path
-<<<<<<< HEAD
- *         name: bookingId
- *         schema:
- *           type: string
- *         required: true
- *         description: UUID of the booking
- *     responses:
- *       200:
- *         description: Ticket generated
- *         content:
- *           application/json:
- *             schema:
- *               $ref: '#/components/schemas/Booking'
- */
-=======
+ *     tags: [Bookings]
+ *     security:
+ *       - bearerAuth: []
+ *     parameters:
+ *       - in: path
  *         name: userId
  *         schema:
  *           type: string
@@ -593,13 +455,12 @@
   getUpcomingBookingsByUser
 );
 
->>>>>>> 5142803f
 router.get(
   '/:bookingId/ticket',
+  bookingIdParamValidator,
+  handleValidationError,
   decodeJwtToken,
   permission.canAccessBooking,
-  bookingIdParamValidator,
-  handleValidationError,
   generateTicket
 );
 
