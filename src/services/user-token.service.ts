<<<<<<< HEAD
import crypto from 'crypto';
=======
/**
 * Service for managing user tokens.
 *
 * Handles CRUD operations for tokens, ensures user existence, and manages
 * token lifecycles (creation, replacement, validation, expiration).
 * Supports enforcing single token per user, token expiration, and
 * type-checking for specialized tokens (refresh, email, etc).
 *
 * Features:
 * - Create or replace a token for a user (removes any old token).
 * - Find a token by string value, or by user.
 * - Update or delete a token for a user.
 * - Delete all expired tokens in batch.
 * - Validate a token (existence, expiration, and optionally type).
 * - Throws NotFoundError, UnauthorizedError, BadRequestError on error conditions.
 *
 * Dependencies:
 * - UserTokenModel for DB access to tokens.
 * - UserModel for user existence validation.
 * - Uses custom application errors.
 *
 */

>>>>>>> 5142803f
import { Op } from 'sequelize';
import { UserTokenModel } from '../models/user-token.model.js';
import { config } from '../config/env.js';

export class UserTokenService {
  // use environment-configured values
  private static MAX_ATTEMPTS = config.resetMaxAttempts;
  private static REQUEST_INTERVAL_MS = config.resetRequestIntervalMs;

  /**
<<<<<<< HEAD
   * Generate a 6-digit numeric code.
   */
  private static generateNumericCode(): string {
    return Math.floor(100000 + Math.random() * 900000).toString();
  }

  /**
   * Hash a token using SHA-256.
=======
   * Create a new token for a user, deleting any previous token for this user.
   *
   * @param {UserTokenAttributes} data - Token attributes for creation.
   * @returns {Promise<UserTokenModel>} The created user token instance.
   * @throws {NotFoundError} If the user does not exist.
   * @throws {Error} If creation failed.
   */
  async createOrReplaceToken(
    data: UserTokenAttributes
  ): Promise<UserTokenModel> {
    const user = await this.userModel.findByPk(data.userId);
    if (!user) {
      throw new NotFoundError('User not found');
    }
    await this.userTokenModel.destroy({ where: { userId: data.userId } });
    const token = await this.userTokenModel.create(data);
    if (!token) {
      throw new Error('Failed to create new user token');
    }
    return token;
  }

  /**
   * Find a token by its string value.
   *
   * @param {string} token - Token string.
   * @returns {Promise<UserTokenModel>} The token instance.
   * @throws {NotFoundError} If the token is not found.
>>>>>>> 5142803f
   */
  private static hashToken(token: string): string {
    return crypto.createHash('sha256').update(token).digest('hex');
  }

  /**
<<<<<<< HEAD
   * Create or update a password reset token for a user with rate limiting.
   * Stores the hashed token in the DB.
   * @returns The raw 6-digit code (to send via email).
   * @throws Error if the user requests a token too soon.
=======
   * Find the token for a specific user.
   *
   * @param {string} userId - User ID.
   * @returns {Promise<UserTokenModel>} The user's token.
   * @throws {NotFoundError} If no token is found for the user.
>>>>>>> 5142803f
   */
  static async createPasswordResetToken(
    userId: string,
    expiresInMinutes = 30
  ): Promise<string> {
    const existing = await UserTokenModel.findByPk(userId);

<<<<<<< HEAD
    // ✅ Enforce rate limit (minimum interval between requests)
    if (existing?.lastRequestAt) {
      const elapsed = Date.now() - existing.lastRequestAt.getTime();
      if (elapsed < this.REQUEST_INTERVAL_MS) {
        throw new Error('You must wait before requesting another reset code.');
      }
    }

    // ✅ Generate and hash token
    const rawCode = this.generateNumericCode();
    const hashedCode = this.hashToken(rawCode);
    const expiresAt = new Date(Date.now() + expiresInMinutes * 60 * 1000);

    // ✅ Save or replace existing token
    await UserTokenModel.upsert({
      userId,
      type: 'reset_password',
      token: hashedCode,
      expiresAt,
      attempts: 0, // reset attempts on new code
      lastRequestAt: new Date(), // track request time
    });

    return rawCode; // return the raw code so controller can send it by email
  }

  /**
   * Validate a provided raw token against the stored hashed token.
   * Increments attempts on failure and blocks after MAX_ATTEMPTS.
   * @returns The token record if valid, otherwise null.
   * @throws Error if max attempts exceeded.
=======
  /**
   * Delete the token for a user, if it exists.
   *
   * @param {string} userId - User ID.
   * @returns {Promise<void>}
   * @throws {NotFoundError} If no token is found to delete for this user.
   */
  async deleteTokenForUser(userId: string): Promise<void> {
    const deleted = await this.userTokenModel.destroy({ where: { userId } });
    if (deleted === 0)
      throw new NotFoundError('No token found to delete for this user');
  }

  /**
   * Delete all expired tokens.
   *
   * @returns {Promise<number>} Number of deleted tokens.
>>>>>>> 5142803f
   */
  static async validatePasswordResetToken(rawToken: string) {
    const hashedToken = this.hashToken(rawToken);

    // ✅ Find active (not expired) token
    const record = await UserTokenModel.findOne({
      where: {
        type: 'reset_password',
        expiresAt: { [Op.gt]: new Date() },
      },
    });

    if (!record) return null;

    // ✅ Check max attempts
    if (record.attempts >= this.MAX_ATTEMPTS) {
      throw new Error('Too many invalid attempts. Request a new reset code.');
    }

    // ✅ Compare hashes
    if (record.token !== hashedToken) {
      record.attempts += 1;
      await record.save();
      return null;
    }

    return record;
  }

  /**
<<<<<<< HEAD
   * Delete a user's token after successful password reset.
=======
   * Update the token for a user.
   *
   * @param {string} userId - User ID.
   * @param {Partial<UserTokenAttributes>} update - Fields to update.
   * @returns {Promise<UserTokenModel>} The updated token instance.
   * @throws {NotFoundError} If no token is found for the user.
>>>>>>> 5142803f
   */
  static async consumePasswordResetToken(userId: string) {
    await UserTokenModel.destroy({ where: { userId, type: 'reset_password' } });
  }

  /**
<<<<<<< HEAD
   * Delete all expired tokens (can be used in a scheduled cleanup job).
=======
   * Finds and validates a token, optionally checking the token type.
   *
   * @param {string} token - The token string to validate.
   * @param {UserTokenType | UserTokenType[]} [expectedType] - Optional: allowed token type(s).
   * @returns {Promise<UserTokenModel>} The valid token instance.
   * @throws {NotFoundError} If the token is not found.
   * @throws {UnauthorizedError} If the token is expired.
   * @throws {BadRequestError} If the token type does not match.
>>>>>>> 5142803f
   */
  static async deleteExpiredTokens() {
    await UserTokenModel.destroy({
      where: { expiresAt: { [Op.lt]: new Date() } },
    });
<<<<<<< HEAD
=======
    if (!tokenInstance) {
      throw new NotFoundError('Token not found');
    }
    if (tokenInstance.expiresAt < new Date()) {
      await tokenInstance.destroy();
      throw new UnauthorizedError('Token expired');
    }
    if (
      expectedType &&
      (Array.isArray(expectedType)
        ? !expectedType.includes(tokenInstance.type)
        : tokenInstance.type !== expectedType)
    ) {
      throw new BadRequestError(
        `Invalid token type. Expected ${Array.isArray(expectedType) ? expectedType.join(' or ') : expectedType}, got "${tokenInstance.type}".`
      );
    }
    return tokenInstance;
>>>>>>> 5142803f
  }
}<|MERGE_RESOLUTION|>--- conflicted
+++ resolved
@@ -1,6 +1,3 @@
-<<<<<<< HEAD
-import crypto from 'crypto';
-=======
 /**
  * Service for managing user tokens.
  *
@@ -24,27 +21,24 @@
  *
  */
 
->>>>>>> 5142803f
 import { Op } from 'sequelize';
-import { UserTokenModel } from '../models/user-token.model.js';
-import { config } from '../config/env.js';
+import {
+  UserTokenModel,
+  UserTokenAttributes,
+  UserTokenType,
+} from '../models/user-token.model.js';
+import { UserModel } from '../models/user.model.js';
+import { NotFoundError } from '../errors/not-found-error.js';
+import { UnauthorizedError } from '../errors/unauthorized-error.js';
+import { BadRequestError } from '../errors/bad-request-error.js';
 
 export class UserTokenService {
-  // use environment-configured values
-  private static MAX_ATTEMPTS = config.resetMaxAttempts;
-  private static REQUEST_INTERVAL_MS = config.resetRequestIntervalMs;
+  constructor(
+    private readonly userTokenModel = UserTokenModel,
+    private readonly userModel = UserModel
+  ) {}
 
   /**
-<<<<<<< HEAD
-   * Generate a 6-digit numeric code.
-   */
-  private static generateNumericCode(): string {
-    return Math.floor(100000 + Math.random() * 900000).toString();
-  }
-
-  /**
-   * Hash a token using SHA-256.
-=======
    * Create a new token for a user, deleting any previous token for this user.
    *
    * @param {UserTokenAttributes} data - Token attributes for creation.
@@ -73,65 +67,26 @@
    * @param {string} token - Token string.
    * @returns {Promise<UserTokenModel>} The token instance.
    * @throws {NotFoundError} If the token is not found.
->>>>>>> 5142803f
    */
-  private static hashToken(token: string): string {
-    return crypto.createHash('sha256').update(token).digest('hex');
+  async findToken(token: string): Promise<UserTokenModel> {
+    const userToken = await this.userTokenModel.findOne({ where: { token } });
+    if (!userToken) throw new NotFoundError('Token not found');
+    return userToken;
   }
 
   /**
-<<<<<<< HEAD
-   * Create or update a password reset token for a user with rate limiting.
-   * Stores the hashed token in the DB.
-   * @returns The raw 6-digit code (to send via email).
-   * @throws Error if the user requests a token too soon.
-=======
    * Find the token for a specific user.
    *
    * @param {string} userId - User ID.
    * @returns {Promise<UserTokenModel>} The user's token.
    * @throws {NotFoundError} If no token is found for the user.
->>>>>>> 5142803f
    */
-  static async createPasswordResetToken(
-    userId: string,
-    expiresInMinutes = 30
-  ): Promise<string> {
-    const existing = await UserTokenModel.findByPk(userId);
-
-<<<<<<< HEAD
-    // ✅ Enforce rate limit (minimum interval between requests)
-    if (existing?.lastRequestAt) {
-      const elapsed = Date.now() - existing.lastRequestAt.getTime();
-      if (elapsed < this.REQUEST_INTERVAL_MS) {
-        throw new Error('You must wait before requesting another reset code.');
-      }
-    }
-
-    // ✅ Generate and hash token
-    const rawCode = this.generateNumericCode();
-    const hashedCode = this.hashToken(rawCode);
-    const expiresAt = new Date(Date.now() + expiresInMinutes * 60 * 1000);
-
-    // ✅ Save or replace existing token
-    await UserTokenModel.upsert({
-      userId,
-      type: 'reset_password',
-      token: hashedCode,
-      expiresAt,
-      attempts: 0, // reset attempts on new code
-      lastRequestAt: new Date(), // track request time
-    });
-
-    return rawCode; // return the raw code so controller can send it by email
+  async findByUserId(userId: string): Promise<UserTokenModel> {
+    const userToken = await this.userTokenModel.findOne({ where: { userId } });
+    if (!userToken) throw new NotFoundError('Token for this user not found');
+    return userToken;
   }
 
-  /**
-   * Validate a provided raw token against the stored hashed token.
-   * Increments attempts on failure and blocks after MAX_ATTEMPTS.
-   * @returns The token record if valid, otherwise null.
-   * @throws Error if max attempts exceeded.
-=======
   /**
    * Delete the token for a user, if it exists.
    *
@@ -149,56 +104,39 @@
    * Delete all expired tokens.
    *
    * @returns {Promise<number>} Number of deleted tokens.
->>>>>>> 5142803f
    */
-  static async validatePasswordResetToken(rawToken: string) {
-    const hashedToken = this.hashToken(rawToken);
-
-    // ✅ Find active (not expired) token
-    const record = await UserTokenModel.findOne({
+  async deleteExpiredTokens(): Promise<number> {
+    return this.userTokenModel.destroy({
       where: {
-        type: 'reset_password',
-        expiresAt: { [Op.gt]: new Date() },
+        expiresAt: {
+          [Op.lt]: new Date(),
+        },
       },
     });
-
-    if (!record) return null;
-
-    // ✅ Check max attempts
-    if (record.attempts >= this.MAX_ATTEMPTS) {
-      throw new Error('Too many invalid attempts. Request a new reset code.');
-    }
-
-    // ✅ Compare hashes
-    if (record.token !== hashedToken) {
-      record.attempts += 1;
-      await record.save();
-      return null;
-    }
-
-    return record;
   }
 
   /**
-<<<<<<< HEAD
-   * Delete a user's token after successful password reset.
-=======
    * Update the token for a user.
    *
    * @param {string} userId - User ID.
    * @param {Partial<UserTokenAttributes>} update - Fields to update.
    * @returns {Promise<UserTokenModel>} The updated token instance.
    * @throws {NotFoundError} If no token is found for the user.
->>>>>>> 5142803f
    */
-  static async consumePasswordResetToken(userId: string) {
-    await UserTokenModel.destroy({ where: { userId, type: 'reset_password' } });
+  async updateTokenForUser(
+    userId: string,
+    update: Partial<UserTokenAttributes>
+  ): Promise<UserTokenModel> {
+    const [count, rows] = await this.userTokenModel.update(update, {
+      where: { userId },
+      returning: true,
+    });
+    if (count === 0 || !rows.length)
+      throw new NotFoundError('Token for this user not found');
+    return rows[0];
   }
 
   /**
-<<<<<<< HEAD
-   * Delete all expired tokens (can be used in a scheduled cleanup job).
-=======
    * Finds and validates a token, optionally checking the token type.
    *
    * @param {string} token - The token string to validate.
@@ -207,14 +145,14 @@
    * @throws {NotFoundError} If the token is not found.
    * @throws {UnauthorizedError} If the token is expired.
    * @throws {BadRequestError} If the token type does not match.
->>>>>>> 5142803f
    */
-  static async deleteExpiredTokens() {
-    await UserTokenModel.destroy({
-      where: { expiresAt: { [Op.lt]: new Date() } },
+  async validateToken(
+    token: string,
+    expectedType?: UserTokenType | UserTokenType[]
+  ): Promise<UserTokenModel> {
+    const tokenInstance = await this.userTokenModel.findOne({
+      where: { token },
     });
-<<<<<<< HEAD
-=======
     if (!tokenInstance) {
       throw new NotFoundError('Token not found');
     }
@@ -233,6 +171,7 @@
       );
     }
     return tokenInstance;
->>>>>>> 5142803f
   }
-}+}
+
+export const userTokenService = new UserTokenService();