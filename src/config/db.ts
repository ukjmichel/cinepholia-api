import { Sequelize, ModelCtor } from 'sequelize-typescript';
import { config } from './env.js';
<<<<<<< HEAD
import { MovieTheaterModel } from '../models/movie-theater.model.js';
import { MovieHallModel } from '../models/movie-hall.model.js';
import { ScreeningModel } from '../models/screening.model.js';
import { MovieModel } from '../models/movie.model.js';
import { BookingModel } from '../models/booking.model.js';
import { IncidentReportModel } from '../models/incident-report.model.js';
=======
>>>>>>> 11ce5d60

let models: ModelCtor<any>[] = [];

/**
 * ✅ Sequelize instance configured for MySQL
 * - Always uses MySQL (also in tests)
 * - Reads configuration from environment variables
 */
export const sequelize = new Sequelize({
  dialect: 'mysql',
  host: config.mysqlHost,
  port: config.mysqlPort,
  username: config.mysqlUser,
  password: config.mysqlPassword,
  database: config.mysqlDatabase,
  logging: false,
  pool: { max: 10, min: 0, acquire: 30000, idle: 10000 },
});

/**
 * ✅ Dynamically load and register all models
 */
export async function loadModels() {
  const { UserModel } = await import('../models/user.model.js');
  const { AuthorizationModel } = await import(
    '../models/authorization.model.js'
  );
  const { UserTokenModel } = await import('../models/user-token.model.js');
  const { MovieTheaterModel } = await import(
    '../models/movie-theater.model.js'
  );
  const { MovieHallModel } = await import('../models/movie-hall.model.js');
  const { ScreeningModel } = await import('../models/screening.model.js');
  const { MovieModel } = await import('../models/movie.model.js');
  const { BookingModel } = await import('../models/booking.model.js');
  const { BookedSeatModel } = await import('../models/booked-seat.model.js');

  models = [
    UserModel,
    AuthorizationModel,
    UserTokenModel,
    MovieTheaterModel,
    MovieHallModel,
    ScreeningModel,
    MovieModel,
    BookingModel,
<<<<<<< HEAD
    IncidentReportModel,
  ],
  logging: false,
  pool: {
    max: 10,
    min: 0,
    acquire: 30000,
    idle: 10000,
  },
});
=======
    BookedSeatModel,
  ];
>>>>>>> 11ce5d60

  sequelize.addModels(models);
}

/**
 * ✅ Synchronize DB schema
 * - In test: `force:true` drops and recreates tables for isolation
 * - In dev/prod: `alter:true` applies changes without data loss
 */
export async function syncDB() {
  try {
    await loadModels();

    if (config.nodeEnv === 'test') {
      await sequelize.sync({ force: true });
      console.log('✅ Test DB synced with MySQL (force:true)');
    } else {
      await sequelize.sync({ alter: true });
      console.log('✅ Database synced with MySQL (alter:true)');
    }
  } catch (err) {
    console.error('❌ Error syncing database:', err);
    throw err;
  }
}<|MERGE_RESOLUTION|>--- conflicted
+++ resolved
@@ -1,14 +1,5 @@
 import { Sequelize, ModelCtor } from 'sequelize-typescript';
 import { config } from './env.js';
-<<<<<<< HEAD
-import { MovieTheaterModel } from '../models/movie-theater.model.js';
-import { MovieHallModel } from '../models/movie-hall.model.js';
-import { ScreeningModel } from '../models/screening.model.js';
-import { MovieModel } from '../models/movie.model.js';
-import { BookingModel } from '../models/booking.model.js';
-import { IncidentReportModel } from '../models/incident-report.model.js';
-=======
->>>>>>> 11ce5d60
 
 let models: ModelCtor<any>[] = [];
 
@@ -55,21 +46,8 @@
     ScreeningModel,
     MovieModel,
     BookingModel,
-<<<<<<< HEAD
-    IncidentReportModel,
-  ],
-  logging: false,
-  pool: {
-    max: 10,
-    min: 0,
-    acquire: 30000,
-    idle: 10000,
-  },
-});
-=======
     BookedSeatModel,
   ];
->>>>>>> 11ce5d60
 
   sequelize.addModels(models);
 }
