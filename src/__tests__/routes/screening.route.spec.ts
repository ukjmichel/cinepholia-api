--- conflicted
+++ resolved
@@ -1,16 +1,16 @@
 import request from 'supertest';
+import app from '../../app.js'; 
+import { sequelize, syncDB } from '../../config/db.js';
 import { v4 as uuidv4 } from 'uuid';
-import { sequelize, syncDB } from '../../config/db';
-import { ScreeningModel } from '../../models/screening.model';
-import { MovieModel } from '../../models/movie.model';
-import { MovieHallModel } from '../../models/movie-hall.model';
-import { MovieTheaterModel } from '../../models/movie-theater.model';
-import { UserModel } from '../../models/user.model';
-import { AuthorizationModel } from '../../models/authorization.model';
-import { AuthService } from '../../services/auth.service';
-import app from '../../app';
-
-// Test data
+import { BookingModel } from '../../models/booking.model.js';
+import { ScreeningModel } from '../../models/screening.model.js';
+import { MovieModel } from '../../models/movie.model.js';
+import { MovieTheaterModel } from '../../models/movie-theater.model.js';
+import { MovieHallModel } from '../../models/movie-hall.model.js';
+import { UserModel } from '../../models/user.model.js';
+import { AuthorizationModel } from '../../models/authorization.model.js';
+import { AuthService } from '../../services/auth.service.js';
+
 const testMovie = {
   movieId: uuidv4(),
   title: 'Inception',
@@ -31,19 +31,24 @@
   email: 'info@theater.com',
 };
 
-const testHall: {
-  theaterId: string;
-  hallId: string;
-  seatsLayout: string[][];
-  quality: '2D' | '3D' | 'IMAX' | '4DX';
-} = {
+const testHall = {
   theaterId: testTheater.theaterId,
   hallId: 'grande-salle',
   seatsLayout: [
     ['A1', 'A2'],
     ['B1', 'B2'],
   ],
-  quality: '2D', // ✅ Now TS knows it's valid!
+  quality: '2D' as '2D', // type-safe
+};
+
+const screening = {
+  screeningId: uuidv4(),
+  movieId: testMovie.movieId,
+  theaterId: testTheater.theaterId,
+  hallId: testHall.hallId,
+  startTime: new Date('2025-07-01T18:00:00.000Z'),
+  price: 12.5,
+  quality: '2D',
 };
 
 const regularUserData = {
@@ -62,110 +67,245 @@
   password: 'StaffPass123!',
 };
 
-describe('Screening E2E', () => {
+const cleanDatabase = async () => {
+
+
+  if (sequelize.getDialect() === 'mysql') {
+    await sequelize.query('SET FOREIGN_KEY_CHECKS = 0');
+  }
+
+  await AuthorizationModel.destroy({
+    where: {},
+    truncate: true,
+    cascade: true,
+  });
+  await BookingModel.destroy({ where: {}, truncate: true, cascade: true });
+  await UserModel.destroy({ where: {}, truncate: true, cascade: true });
+  await ScreeningModel.destroy({ where: {}, truncate: true, cascade: true });
+  await MovieModel.destroy({ where: {}, truncate: true, cascade: true });
+  await MovieHallModel.destroy({ where: {}, truncate: true, cascade: true });
+  await MovieTheaterModel.destroy({ where: {}, truncate: true, cascade: true });
+
+  if (sequelize.getDialect() === 'mysql') {
+    await sequelize.query('SET FOREIGN_KEY_CHECKS = 1');
+  }
+};
+
+describe('Booking E2E Routes', () => {
   let staffToken: string;
+  let regularToken: string;
   let staffUserId: string;
+  let regularUserId: string;
   let screeningId: string;
+  let bookingId: string;
 
   beforeAll(async () => {
     await syncDB();
   });
 
   beforeEach(async () => {
-    // Disable FK checks for MySQL
-    if (sequelize.getDialect() === 'mysql') {
-      await sequelize.query('SET FOREIGN_KEY_CHECKS = 0');
-    }
-    // Truncate in correct order: child to parent
-    await AuthorizationModel.destroy({
-      where: {},
-      truncate: true,
-      cascade: true,
-    });
-    await UserModel.destroy({ where: {}, truncate: true, cascade: true });
-    await ScreeningModel.destroy({ where: {}, truncate: true, cascade: true });
-    await MovieModel.destroy({ where: {}, truncate: true, cascade: true });
-    await MovieHallModel.destroy({ where: {}, truncate: true, cascade: true });
-    await MovieTheaterModel.destroy({
-      where: {},
-      truncate: true,
-      cascade: true,
-    });
-    // Enable FK checks for MySQL
-    if (sequelize.getDialect() === 'mysql') {
-      await sequelize.query('SET FOREIGN_KEY_CHECKS = 1');
-    }
-    // Seed data
+    await cleanDatabase();
+    // Seed dependencies
     await MovieTheaterModel.create(testTheater);
     await MovieHallModel.create(testHall);
     await MovieModel.create(testMovie);
 
+    // Create screening
+    await ScreeningModel.create(screening);
+    screeningId = screening.screeningId;
+
+    // Create users
+    const regularUser = await UserModel.create(regularUserData);
+    regularUserId = (regularUser as any).userId;
     const staffUser = await UserModel.create(staffUserData);
-    staffUserId = staffUser.userId!;
+    staffUserId = (staffUser as any).userId;
+
+    await AuthorizationModel.create({
+      userId: regularUserId,
+      role: 'utilisateur',
+    });
     await AuthorizationModel.create({ userId: staffUserId, role: 'employé' });
 
+    // Generate JWTs
+    regularToken = new AuthService().generateTokens({
+      userId: regularUserId,
+      username: regularUserData.username,
+      email: regularUserData.email,
+      verified: true,
+    } as any).accessToken;
     staffToken = new AuthService().generateTokens({
       userId: staffUserId,
       username: staffUserData.username,
       email: staffUserData.email,
       verified: true,
     } as any).accessToken;
-
-    const screening = await ScreeningModel.create({
-      screeningId: uuidv4(),
-      movieId: testMovie.movieId,
-      theaterId: testTheater.theaterId,
-      hallId: testHall.hallId,
-      startTime: new Date('2025-07-01T18:00:00.000Z'),
-      price: 12.5,
-    });
-    screeningId = screening.screeningId;
   });
 
   afterAll(async () => {
+    await cleanDatabase();
     await sequelize.close();
   });
 
-  it('should list all screenings', async () => {
-    const res = await request(app).get('/screenings').expect(200);
-    expect(Array.isArray(res.body.data)).toBe(true);
-  });
-
-  it('should search screenings', async () => {
-    const res = await request(app)
-      .get('/screenings/search?q=Inception')
-      .expect(200);
-    expect(Array.isArray(res.body.data)).toBe(true);
-  });
-
-  it('should get a screening by ID', async () => {
-    const res = await request(app)
-      .get(`/screenings/${screeningId}`)
-      .expect(200);
-    expect(res.body.data.screeningId).toBe(screeningId);
-  });
-
-  it('should return 404 for non-existent screening', async () => {
-    await request(app)
-      .get(`/screenings/aaaaaaaa-aaaa-4aaa-aaaa-aaaaaaaaaaaa`)
-      .expect(404);
-  });
-
-  it('should create a new screening (staff only)', async () => {
-    const res = await request(app)
-      .post('/screenings')
-      .set('Authorization', `Bearer ${staffToken}`)
-      .send({
-        movieId: testMovie.movieId,
-        theaterId: testTheater.theaterId,
-        hallId: testHall.hallId,
-        startTime: new Date('2025-07-01T21:00:00.000Z').toISOString(),
-        price: 15,
-      });
-<<<<<<< HEAD
-    expect(res.status).toBe(201);
-    expect(res.body.data).toHaveProperty('screeningId');
-=======
+  describe('POST /bookings', () => {
+    it('should create a booking with regular user JWT', async () => {
+      const body = {
+        screeningId,
+        userId: regularUserId,
+        seatsNumber: 2,
+        totalPrice: 25,
+        seatIds: ['A1', 'A2'],
+      };
+      const res = await request(app)
+        .post('/bookings')
+        .set('Authorization', `Bearer ${regularToken}`)
+        .send(body)
+        .expect(201);
+
+      bookingId = res.body.data.bookingId || res.body.data.booking?.bookingId;
+      expect(res.body.data.screeningId).toBe(screeningId);
+      expect(res.body.data.userId).toBe(regularUserId);
+      expect(res.body.data.status).toBe('pending');
+    });
+
+    it('should 401 if unauthenticated', async () => {
+      const body = {
+        screeningId,
+        userId: regularUserId,
+        seatsNumber: 1,
+        totalPrice: 12.5,
+      };
+      await request(app).post('/bookings').send(body).expect(401);
+    });
+
+    it('should 400 for invalid input', async () => {
+      await request(app)
+        .post('/bookings')
+        .set('Authorization', `Bearer ${regularToken}`)
+        .send({})
+        .expect(400);
+    });
+
+    it('should 403 if user tries to book for another user', async () => {
+      const body = {
+        screeningId,
+        userId: staffUserId, // not regularUserId!
+        seatsNumber: 1,
+        totalPrice: 12.5,
+      };
+      await request(app)
+        .post('/bookings')
+        .set('Authorization', `Bearer ${regularToken}`)
+        .send(body)
+        .expect(403);
+    });
+  });
+
+  describe('GET /bookings', () => {
+    it('should return all bookings', async () => {
+      await BookingModel.create({
+        bookingId: uuidv4(),
+        screeningId,
+        userId: regularUserId,
+        seatsNumber: 1,
+        totalPrice: 12.5,
+        status: 'pending',
+        bookingDate: new Date(),
+      });
+      const res = await request(app).get('/bookings').expect(200);
+      expect(Array.isArray(res.body.data)).toBe(true);
+    });
+  });
+
+  describe('GET /bookings/:bookingId', () => {
+    beforeEach(async () => {
+      const booking = await BookingModel.create({
+        bookingId: uuidv4(),
+        screeningId,
+        userId: regularUserId,
+        seatsNumber: 1,
+        totalPrice: 12.5,
+        status: 'pending',
+        bookingDate: new Date(),
+      });
+      bookingId = (booking as any).bookingId;
+    });
+
+    it('should get booking by ID', async () => {
+      const res = await request(app).get(`/bookings/${bookingId}`).expect(200);
+      expect(res.body.data.bookingId).toBe(bookingId);
+    });
+
+    it('should 404 if not found', async () => {
+      await request(app)
+        .get('/bookings/aaaaaaaa-aaaa-4aaa-aaaa-aaaaaaaaaaaa')
+        .expect(404);
+    });
+
+    it('should 400 for invalid booking ID format', async () => {
+      await request(app).get('/bookings/not-a-uuid').expect(400);
+    });
+  });
+
+  describe('PATCH /bookings/:bookingId', () => {
+    beforeEach(async () => {
+      const booking = await BookingModel.create({
+        bookingId: uuidv4(),
+        screeningId,
+        userId: regularUserId,
+        seatsNumber: 1,
+        totalPrice: 12.5,
+        status: 'pending',
+        bookingDate: new Date(),
+      });
+      bookingId = (booking as any).bookingId;
+    });
+
+    it('should update booking when user is staff', async () => {
+      const res = await request(app)
+        .patch(`/bookings/${bookingId}`)
+        .set('Authorization', `Bearer ${staffToken}`)
+        .send({ status: 'used' })
+        .expect(200);
+
+      expect(res.body.data.bookingId).toBe(bookingId);
+      expect(res.body.data.status).toBe('used');
+    });
+
+    it("should 403 when user tries to update another user's booking", async () => {
+      await request(app)
+        .patch(`/bookings/${bookingId}`)
+        .set('Authorization', `Bearer ${regularToken}`)
+        .send({ status: 'used' })
+        .expect(403);
+    });
+
+    it('should 401 if unauthenticated', async () => {
+      await request(app)
+        .patch(`/bookings/${bookingId}`)
+        .send({ status: 'used' })
+        .expect(401);
+    });
+
+    it('should 404 if not found', async () => {
+      await request(app)
+        .patch('/bookings/aaaaaaaa-aaaa-4aaa-aaaa-aaaaaaaaaaaa')
+        .set('Authorization', `Bearer ${staffToken}`)
+        .send({ status: 'used' })
+        .expect(404);
+    });
+  });
+
+  describe('DELETE /bookings/:bookingId', () => {
+    beforeEach(async () => {
+      const booking = await BookingModel.create({
+        bookingId: uuidv4(),
+        screeningId,
+        userId: regularUserId,
+        seatsNumber: 1,
+        totalPrice: 12.5,
+        status: 'pending',
+        bookingDate: new Date(),
+      });
       bookingId = (booking as any).bookingId;
     });
 
@@ -213,59 +353,295 @@
         .set('Authorization', `Bearer ${staffToken}`)
         .expect(404);
     });
->>>>>>> 5142803f
-  });
-
-  it('should update a screening (staff only)', async () => {
-    const res = await request(app)
-      .patch(`/screenings/${screeningId}`)
-      .set('Authorization', `Bearer ${staffToken}`)
-      .send({ price: 20 })
-      .expect(200);
-    expect(res.body.data.price).toBe(20);
-  });
-
-  it('should delete a screening (staff only)', async () => {
-    await request(app)
-      .delete(`/screenings/${screeningId}`)
-      .set('Authorization', `Bearer ${staffToken}`)
-      .expect(204);
-  });
-
-  it('should get screenings by movieId', async () => {
-    const res = await request(app)
-      .get(`/screenings/movie/${testMovie.movieId}`)
-      .expect(200);
-    expect(Array.isArray(res.body.data)).toBe(true);
-  });
-
-  it('should get screenings by theaterId', async () => {
-    const res = await request(app)
-      .get(`/screenings/theater/${testTheater.theaterId}`)
-      .expect(200);
-    expect(Array.isArray(res.body.data)).toBe(true);
-  });
-
-  it('should get screenings by hallId', async () => {
-    const res = await request(app)
-      .get(
-        `/screenings/hall/${testHall.hallId}?theaterId=${testTheater.theaterId}`
-      )
-      .expect(200);
-    expect(Array.isArray(res.body.data)).toBe(true);
-  });
-
-  it('should get screenings by date', async () => {
-    const res = await request(app)
-      .get(`/screenings/date/2025-07-01`)
-      .expect(200);
-    expect(Array.isArray(res.body.data)).toBe(true);
-  });
-
-  it('should list all booked seats for a screening', async () => {
-    const res = await request(app)
-      .get(`/screenings/${screeningId}/booked-seats`)
-      .expect(200);
-    expect(Array.isArray(res.body.data)).toBe(true);
+  });
+
+  describe('GET /bookings/user/:userId', () => {
+    it('should get bookings by user ID', async () => {
+      await BookingModel.create({
+        bookingId: uuidv4(),
+        screeningId,
+        userId: regularUserId,
+        seatsNumber: 1,
+        totalPrice: 12.5,
+        status: 'pending',
+        bookingDate: new Date(),
+      });
+      const res = await request(app)
+        .get(`/bookings/user/${regularUserId}`)
+        .expect(200);
+      expect(Array.isArray(res.body.data)).toBe(true);
+    });
+
+    it('should return empty array for user with no bookings', async () => {
+      const res = await request(app)
+        .get(`/bookings/user/${uuidv4()}`)
+        .expect(200);
+      expect(Array.isArray(res.body.data)).toBe(true);
+    });
+
+    it('should 400 for invalid user ID format', async () => {
+      await request(app).get('/bookings/user/not-a-uuid').expect(400);
+    });
+  });
+
+  describe('GET /bookings/screening/:screeningId', () => {
+    it('should get bookings by screening ID', async () => {
+      await BookingModel.create({
+        bookingId: uuidv4(),
+        screeningId,
+        userId: regularUserId,
+        seatsNumber: 1,
+        totalPrice: 12.5,
+        status: 'pending',
+        bookingDate: new Date(),
+      });
+      const res = await request(app)
+        .get(`/bookings/screening/${screeningId}`)
+        .expect(200);
+      expect(Array.isArray(res.body.data)).toBe(true);
+    });
+
+    it('should return empty array for screening with no bookings', async () => {
+      const res = await request(app)
+        .get(`/bookings/screening/${uuidv4()}`)
+        .expect(200);
+      expect(Array.isArray(res.body.data)).toBe(true);
+    });
+
+    it('should 400 for invalid screening ID format', async () => {
+      await request(app).get('/bookings/screening/not-a-uuid').expect(400);
+    });
+  });
+
+  describe('GET /bookings/status/:status', () => {
+    it('should get bookings by status - used', async () => {
+      await BookingModel.create({
+        bookingId: uuidv4(),
+        screeningId,
+        userId: regularUserId,
+        seatsNumber: 1,
+        totalPrice: 12.5,
+        status: 'used',
+        bookingDate: new Date(),
+      });
+      const res = await request(app).get('/bookings/status/used').expect(200);
+      expect(Array.isArray(res.body.data)).toBe(true);
+    });
+
+    it('should get bookings by status - pending', async () => {
+      await BookingModel.create({
+        bookingId: uuidv4(),
+        screeningId,
+        userId: regularUserId,
+        seatsNumber: 1,
+        totalPrice: 12.5,
+        status: 'pending',
+        bookingDate: new Date(),
+      });
+      const res = await request(app)
+        .get('/bookings/status/pending')
+        .expect(200);
+      expect(Array.isArray(res.body.data)).toBe(true);
+    });
+
+    it('should get bookings by status - canceled', async () => {
+      await BookingModel.create({
+        bookingId: uuidv4(),
+        screeningId,
+        userId: regularUserId,
+        seatsNumber: 1,
+        totalPrice: 12.5,
+        status: 'canceled',
+        bookingDate: new Date(),
+      });
+      const res = await request(app)
+        .get('/bookings/status/canceled')
+        .expect(200);
+      expect(Array.isArray(res.body.data)).toBe(true);
+    });
+
+    it('should return empty array for status with no bookings', async () => {
+      const res = await request(app)
+        .get('/bookings/status/this-status-does-not-exist')
+        .expect(200);
+      expect(Array.isArray(res.body.data)).toBe(true);
+    });
+  });
+
+  describe('GET /bookings/:bookingId/ticket', () => {
+    beforeEach(async () => {
+      const booking = await BookingModel.create({
+        bookingId: uuidv4(),
+        screeningId,
+        userId: regularUserId,
+        seatsNumber: 1,
+        totalPrice: 12.5,
+        status: 'pending',
+        bookingDate: new Date(),
+      });
+      bookingId = (booking as any).bookingId;
+    });
+
+    it('should return HTML ticket for the booking when user is owner', async () => {
+      const res = await request(app)
+        .get(`/bookings/${bookingId}/ticket`)
+        .set('Authorization', `Bearer ${regularToken}`)
+        .expect(200);
+      expect(res.text).toMatch(/<html/i);
+    });
+
+    it('should return HTML ticket for the booking when user is staff', async () => {
+      const res = await request(app)
+        .get(`/bookings/${bookingId}/ticket`)
+        .set('Authorization', `Bearer ${staffToken}`)
+        .expect(200);
+      expect(res.text).toMatch(/<html/i);
+    });
+
+    it('should 401 if not authenticated', async () => {
+      await request(app).get(`/bookings/${bookingId}/ticket`).expect(401);
+    });
+
+    it("should 403 if user tries to get another user's ticket", async () => {
+      // Booking owned by staff
+      const staffBooking = await BookingModel.create({
+        bookingId: uuidv4(),
+        screeningId,
+        userId: staffUserId,
+        seatsNumber: 1,
+        totalPrice: 12.5,
+        status: 'pending',
+        bookingDate: new Date(),
+      });
+      await request(app)
+        .get(`/bookings/${(staffBooking as any).bookingId}/ticket`)
+        .set('Authorization', `Bearer ${regularToken}`)
+        .expect(403);
+    });
+
+    it('should 404 if booking not found', async () => {
+      await request(app)
+        .get('/bookings/aaaaaaaa-aaaa-4aaa-aaaa-aaaaaaaaaaaa/ticket')
+        .set('Authorization', `Bearer ${staffToken}`)
+        .expect(404);
+    });
+  });
+
+  describe('PATCH /bookings/:bookingId/used', () => {
+    beforeEach(async () => {
+      const booking = await BookingModel.create({
+        bookingId: uuidv4(),
+        screeningId,
+        userId: regularUserId,
+        seatsNumber: 1,
+        totalPrice: 12.5,
+        status: 'pending',
+        bookingDate: new Date(),
+      });
+      bookingId = (booking as any).bookingId;
+    });
+
+    it('should mark booking as used when staff', async () => {
+      const res = await request(app)
+        .patch(`/bookings/${bookingId}/used`)
+        .set('Authorization', `Bearer ${staffToken}`)
+        .expect(200);
+      expect(res.body.data.status).toBe('used');
+    });
+
+    it('should 403 if regular user tries', async () => {
+      await request(app)
+        .patch(`/bookings/${bookingId}/used`)
+        .set('Authorization', `Bearer ${regularToken}`)
+        .expect(403);
+    });
+
+    it('should 401 if not authenticated', async () => {
+      await request(app).patch(`/bookings/${bookingId}/used`).expect(401);
+    });
+  });
+
+  describe('PATCH /bookings/:bookingId/cancel', () => {
+    beforeEach(async () => {
+      const booking = await BookingModel.create({
+        bookingId: uuidv4(),
+        screeningId,
+        userId: regularUserId,
+        seatsNumber: 1,
+        totalPrice: 12.5,
+        status: 'pending',
+        bookingDate: new Date(),
+      });
+      bookingId = (booking as any).bookingId;
+    });
+
+    it('should cancel booking when owner', async () => {
+      const res = await request(app)
+        .patch(`/bookings/${bookingId}/cancel`)
+        .set('Authorization', `Bearer ${regularToken}`)
+        .expect(200);
+      expect(res.body.data.status).toBe('canceled');
+    });
+
+    it('should cancel booking when staff', async () => {
+      const res = await request(app)
+        .patch(`/bookings/${bookingId}/cancel`)
+        .set('Authorization', `Bearer ${staffToken}`)
+        .expect(200);
+      expect(res.body.data.status).toBe('canceled');
+    });
+
+    it('should 401 if unauthenticated', async () => {
+      await request(app).patch(`/bookings/${bookingId}/cancel`).expect(401);
+    });
+
+    it('should 403 if another user', async () => {
+      // Booking owned by staff
+      const staffBooking = await BookingModel.create({
+        bookingId: uuidv4(),
+        screeningId,
+        userId: staffUserId,
+        seatsNumber: 1,
+        totalPrice: 12.5,
+        status: 'pending',
+        bookingDate: new Date(),
+      });
+      await request(app)
+        .patch(`/bookings/${(staffBooking as any).bookingId}/cancel`)
+        .set('Authorization', `Bearer ${regularToken}`)
+        .expect(403);
+    });
+  });
+
+  describe('GET /bookings/search', () => {
+    beforeEach(async () => {
+      await BookingModel.create({
+        bookingId: uuidv4(),
+        screeningId,
+        userId: regularUserId,
+        seatsNumber: 1,
+        totalPrice: 12.5,
+        status: 'pending',
+        bookingDate: new Date(),
+      });
+    });
+
+    it('should search bookings by status', async () => {
+      const res = await request(app)
+        .get('/bookings/search?q=pending')
+        .expect(200);
+      expect(Array.isArray(res.body.data)).toBe(true);
+    });
+
+    it('should search bookings by userId', async () => {
+      const res = await request(app)
+        .get(`/bookings/search?q=${regularUserId}`)
+        .expect(200);
+      expect(Array.isArray(res.body.data)).toBe(true);
+    });
+
+    it('should 400 for missing query', async () => {
+      await request(app).get('/bookings/search').expect(400);
+    });
   });
 });