import * as bookingController from '../../controllers/booking.controller.js';
import { bookingService } from '../../services/booking.service.js';
import { screeningService } from '../../services/screening.service.js';
import movieStatsService from '../../services/movie-stats.service.js';
import { BadRequestError } from '../../errors/bad-request-error.js';
import { BookingModel } from '../../models/booking.model.js';

// ✅ Mock sequelize.transaction BEFORE imports
jest.mock('../../config/db.js', () => ({
  sequelize: {
    transaction: jest.fn((cb?: any) => {
      const transaction = {
        LOCK: { UPDATE: 'UPDATE' },
        commit: jest.fn(),
        rollback: jest.fn(),
      };
      return cb ? cb(transaction) : Promise.resolve(transaction);
    }),
  },
}));

// ✅ Mock dependent services
jest.mock('../../services/booking.service.js');
jest.mock('../../services/screening.service.js');
jest.mock('../../services/movie-stats.service.js', () => ({
  __esModule: true,
  default: {
    addBooking: jest.fn().mockResolvedValue(undefined),
    removeBooking: jest.fn().mockResolvedValue(undefined),
  },
}));

// ✅ Helpers
const mockRequest = (body = {}, params = {}, query = {}) =>
  ({ body, params, query }) as any;
const mockResponse = () => {
  const res: any = {};
  res.status = jest.fn().mockReturnValue(res);
  res.json = jest.fn().mockReturnValue(res);
  res.send = jest.fn().mockReturnValue(res);
  return res;
};
const mockNext = jest.fn();

// ✅ Shared mock data
const mockBooking = {
  bookingId: 'b-1',
  userId: 'u-1',
  screeningId: 's-1',
  seatsNumber: 2,
  totalPrice: 30,
  status: 'pending',
  bookingDate: new Date('2025-01-01T00:00:00Z'),
} as unknown as BookingModel;

const mockBookings = [mockBooking];

beforeEach(() => {
  jest.clearAllMocks();
});

describe('BookingController', () => {
  // === GET BY ID ===
  describe('getBookingById', () => {
    it('returns booking if found', async () => {
      (bookingService.getBookingById as jest.Mock).mockResolvedValue(
        mockBooking
      );
      const req = mockRequest({}, { bookingId: 'b-1' });
      const res = mockResponse();

      await bookingController.getBookingById(req, res, mockNext);
      expect(res.status).toHaveBeenCalledWith(200);
      expect(res.json).toHaveBeenCalledWith({
        message: 'Booking found',
        data: mockBooking,
      });
    });

    it('calls next if service throws', async () => {
      (bookingService.getBookingById as jest.Mock).mockRejectedValue(
        new Error('fail')
      );
      const req = mockRequest({}, { bookingId: 'b-1' });
      await bookingController.getBookingById(req, mockResponse(), mockNext);
      expect(mockNext).toHaveBeenCalledWith(expect.any(Error));
    });
  });

  // === CREATE BOOKING ===
  describe('createBooking', () => {
    it('calls next with error if service rejects', async () => {
      (bookingService.createBooking as jest.Mock).mockRejectedValue(
        new Error('fail')
      );
      const req = mockRequest({
        userId: 'u1',
        screeningId: 's1',
        seatIds: ['A1'],
      });
      await bookingController.createBooking(req, mockResponse(), mockNext);
      expect(mockNext).toHaveBeenCalledWith(expect.any(Error));
    });

    it('returns 400 if seatIds contains duplicates', async () => {
      const req = mockRequest({
        userId: 'u1',
        screeningId: 's1',
        seatIds: ['A1', 'A1'],
      });
      const res = mockResponse();
      await bookingController.createBooking(req, res, mockNext);
      expect(res.status).toHaveBeenCalledWith(400);
    });
  });

  // === UPDATE BOOKING ===
  describe('updateBooking', () => {
    it('updates and returns booking', async () => {
      (bookingService.updateBooking as jest.Mock).mockResolvedValue({
        ...mockBooking,
        status: 'used',
      });
      const req = mockRequest({ status: 'used' }, { bookingId: 'b-1' });
      const res = mockResponse();

      await bookingController.updateBooking(req, res, mockNext);
      expect(res.json).toHaveBeenCalledWith({
        message: 'Booking updated',
        data: { ...mockBooking, status: 'used' },
      });
    });

    it('rolls back and calls next on error', async () => {
      (bookingService.updateBooking as jest.Mock).mockRejectedValue(
        new Error('fail')
      );
      const req = mockRequest({ status: 'used' }, { bookingId: 'b-1' });
      await bookingController.updateBooking(req, mockResponse(), mockNext);
      expect(mockNext).toHaveBeenCalledWith(expect.any(Error));
    });
  });

  // === DELETE BOOKING ===
  describe('deleteBooking', () => {
    it('deletes and returns 200 with message', async () => {
      (bookingService.getBookingById as jest.Mock).mockResolvedValue(
        mockBooking
      );
      (screeningService.getScreeningById as jest.Mock).mockResolvedValue({
        movieId: 'm-1',
      });
      (bookingService.deleteBooking as jest.Mock).mockResolvedValue(undefined);
      const req = mockRequest({}, { bookingId: 'b-1' });
      const res = mockResponse();

      await bookingController.deleteBooking(req, res, mockNext);
      expect(res.status).toHaveBeenCalledWith(200);
      expect(res.json).toHaveBeenCalledWith({
        message: 'Booking deleted',
        data: null,
      });
    });

    it('returns 404 if booking not found', async () => {
      (bookingService.getBookingById as jest.Mock).mockResolvedValue(null);
      const res = mockResponse();
      await bookingController.deleteBooking(
        mockRequest({}, { bookingId: 'x' }),
        res,
        mockNext
      );
      expect(res.status).toHaveBeenCalledWith(404);
      expect(res.json).toHaveBeenCalledWith({
        message: 'Booking not found',
        data: null,
      });
      expect(mockNext).not.toHaveBeenCalled();
    });
  });

  // === GET ALL BOOKINGS ===
  describe('getAllBookings', () => {
    it('returns all bookings', async () => {
      (bookingService.getAllBookings as jest.Mock).mockResolvedValue(
        mockBookings
      );
      const res = mockResponse();
      await bookingController.getAllBookings(mockRequest(), res, mockNext);
      expect(res.json).toHaveBeenCalledWith({
        message: 'All bookings',
        data: mockBookings,
      });
    });

    it('calls next on error', async () => {
      (bookingService.getAllBookings as jest.Mock).mockRejectedValue(
        new Error('fail')
      );
      await bookingController.getAllBookings(
        mockRequest(),
        mockResponse(),
        mockNext
      );
      expect(mockNext).toHaveBeenCalledWith(expect.any(Error));
    });
  });

  // === SEARCH ===
  describe('searchBooking', () => {
    it('returns results if any search param present', async () => {
      (bookingService.searchBooking as jest.Mock).mockResolvedValue(
        mockBookings
      );
      const res = mockResponse();
      // Provide at least one valid param, e.g. q
      await bookingController.searchBooking(
        mockRequest({}, {}, { q: 'alice' }),
        res,
        mockNext
      );
      expect(res.json).toHaveBeenCalledWith({
        message: 'Bookings search results',
        data: mockBookings,
      });
    });

<<<<<<< HEAD
    it('calls next with BadRequestError if no search filters', async () => {
      await bookingController.searchBooking(
        mockRequest(),
        mockResponse(),
        mockNext
      );
      expect(mockNext).toHaveBeenCalledWith(expect.any(BadRequestError));
=======
    it('returns 400 JSON if q missing (controller does not call next)', async () => {
      const res = mockResponse();
      await bookingController.searchBooking(mockRequest(), res, mockNext);
      expect(res.status).toHaveBeenCalledWith(400);
      expect(res.json).toHaveBeenCalledWith({
        message: 'Query parameter q is required',
        data: null,
      });
      expect(mockNext).not.toHaveBeenCalled();
>>>>>>> 5142803f
    });

    it('calls next with NotFoundError if no bookings', async () => {
      (bookingService.searchBooking as jest.Mock).mockResolvedValue([]);
      await bookingController.searchBooking(
        mockRequest({}, {}, { q: 'bob' }),
        mockResponse(),
        mockNext
      );
      expect(mockNext).toHaveBeenCalledWith(expect.any(NotFoundError));
    });
  });

  // === MARK USED & CANCEL ===
  describe('markBookingAsUsed & cancelBooking', () => {
    it('marks booking as used', async () => {
      (bookingService.getBookingById as jest.Mock).mockResolvedValue({
        ...mockBooking,
        status: 'pending',
      });
      (bookingService.updateBooking as jest.Mock).mockResolvedValue({
        ...mockBooking,
        status: 'used',
      });
      const res = mockResponse();
      await bookingController.markBookingAsUsed(
        mockRequest({}, { bookingId: 'b-1' }),
        res,
        mockNext
      );
      expect(res.json).toHaveBeenCalledWith({
        message: 'Booking marked as used',
        data: { ...mockBooking, status: 'used' },
      });
      expect(mockNext).not.toHaveBeenCalled();
    });

    it('returns 400 JSON if already used (controller does not call next)', async () => {
      (bookingService.getBookingById as jest.Mock).mockResolvedValue({
        ...mockBooking,
        status: 'used',
      });
      const res = mockResponse();
      await bookingController.markBookingAsUsed(
        mockRequest({}, { bookingId: 'b-1' }),
        res,
        mockNext
      );
      expect(res.status).toHaveBeenCalledWith(400);
      expect(res.json).toHaveBeenCalledWith({
        message: 'Booking already marked as used',
        data: null,
      });
      expect(mockNext).not.toHaveBeenCalled();
    });

    it('cancels booking', async () => {
      (bookingService.getBookingById as jest.Mock).mockResolvedValue({
        ...mockBooking,
        status: 'pending',
      });
      (bookingService.updateBooking as jest.Mock).mockResolvedValue({
        ...mockBooking,
        status: 'canceled',
      });
      const res = mockResponse();
      await bookingController.cancelBooking(
        mockRequest({}, { bookingId: 'b-1' }),
        res,
        mockNext
      );
      expect(res.json).toHaveBeenCalledWith({
        message: 'Booking canceled',
        data: { ...mockBooking, status: 'canceled' },
      });
      expect(mockNext).not.toHaveBeenCalled();
    });

    it('returns 404 JSON if booking not found when canceling (no next)', async () => {
      (bookingService.getBookingById as jest.Mock).mockResolvedValue(null);
      const res = mockResponse();
      await bookingController.cancelBooking(
        mockRequest({}, { bookingId: 'x' }),
        res,
        mockNext
      );
      expect(res.status).toHaveBeenCalledWith(404);
      expect(res.json).toHaveBeenCalledWith({
        message: 'Booking not found',
        data: null,
      });
      expect(mockNext).not.toHaveBeenCalled();
    });
  });
});<|MERGE_RESOLUTION|>--- conflicted
+++ resolved
@@ -208,12 +208,11 @@
 
   // === SEARCH ===
   describe('searchBooking', () => {
-    it('returns results if any search param present', async () => {
-      (bookingService.searchBooking as jest.Mock).mockResolvedValue(
+    it('returns results if query present', async () => {
+      (bookingService.searchBookingSimple as jest.Mock).mockResolvedValue(
         mockBookings
       );
       const res = mockResponse();
-      // Provide at least one valid param, e.g. q
       await bookingController.searchBooking(
         mockRequest({}, {}, { q: 'alice' }),
         res,
@@ -225,15 +224,6 @@
       });
     });
 
-<<<<<<< HEAD
-    it('calls next with BadRequestError if no search filters', async () => {
-      await bookingController.searchBooking(
-        mockRequest(),
-        mockResponse(),
-        mockNext
-      );
-      expect(mockNext).toHaveBeenCalledWith(expect.any(BadRequestError));
-=======
     it('returns 400 JSON if q missing (controller does not call next)', async () => {
       const res = mockResponse();
       await bookingController.searchBooking(mockRequest(), res, mockNext);
@@ -243,17 +233,6 @@
         data: null,
       });
       expect(mockNext).not.toHaveBeenCalled();
->>>>>>> 5142803f
-    });
-
-    it('calls next with NotFoundError if no bookings', async () => {
-      (bookingService.searchBooking as jest.Mock).mockResolvedValue([]);
-      await bookingController.searchBooking(
-        mockRequest({}, {}, { q: 'bob' }),
-        mockResponse(),
-        mockNext
-      );
-      expect(mockNext).toHaveBeenCalledWith(expect.any(NotFoundError));
     });
   });
 
