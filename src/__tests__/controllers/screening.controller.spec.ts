--- conflicted
+++ resolved
@@ -51,14 +51,10 @@
       await screeningController.getScreeningById(req, res, mockNext);
 
       expect(screeningService.getScreeningById).toHaveBeenCalledWith('s-1');
-<<<<<<< HEAD
-      expect(res.json).toHaveBeenCalledWith({ data: mockScreening });
-=======
       expect(res.json).toHaveBeenCalledWith({
         message: 'Screening fetched successfully',
         data: mockScreening,
       });
->>>>>>> 5142803f
       expect(mockNext).not.toHaveBeenCalled();
     });
 
@@ -97,14 +93,10 @@
 
       expect(screeningService.createScreening).toHaveBeenCalledWith(req.body);
       expect(res.status).toHaveBeenCalledWith(201);
-<<<<<<< HEAD
-      expect(res.json).toHaveBeenCalledWith({ data: mockScreening });
-=======
       expect(res.json).toHaveBeenCalledWith({
         message: 'Screening created successfully',
         data: mockScreening,
       });
->>>>>>> 5142803f
       expect(mockNext).not.toHaveBeenCalled();
     });
 
@@ -140,10 +132,7 @@
         quality: '3D',
       });
       expect(res.json).toHaveBeenCalledWith({
-<<<<<<< HEAD
-=======
         message: 'Screening updated successfully',
->>>>>>> 5142803f
         data: { ...mockScreening, quality: '3D' },
       });
       expect(mockNext).not.toHaveBeenCalled();
@@ -214,14 +203,10 @@
       await screeningController.getAllScreenings(req, res, mockNext);
 
       expect(screeningService.getAllScreenings).toHaveBeenCalled();
-<<<<<<< HEAD
-      expect(res.json).toHaveBeenCalledWith({ data: mockScreenings });
-=======
       expect(res.json).toHaveBeenCalledWith({
         message: 'Screenings fetched successfully',
         data: mockScreenings,
       });
->>>>>>> 5142803f
       expect(mockNext).not.toHaveBeenCalled();
     });
 
@@ -251,14 +236,10 @@
       await screeningController.searchScreenings(req, res, mockNext);
 
       expect(screeningService.searchScreenings).toHaveBeenCalledWith('IMAX');
-<<<<<<< HEAD
-      expect(res.json).toHaveBeenCalledWith({ data: mockScreenings });
-=======
       expect(res.json).toHaveBeenCalledWith({
         message: 'Screenings search completed',
         data: mockScreenings,
       });
->>>>>>> 5142803f
       expect(mockNext).not.toHaveBeenCalled();
     });
 
@@ -290,14 +271,10 @@
       expect(screeningService.getScreeningsByMovieId).toHaveBeenCalledWith(
         'm-1'
       );
-<<<<<<< HEAD
-      expect(res.json).toHaveBeenCalledWith({ data: mockScreenings });
-=======
       expect(res.json).toHaveBeenCalledWith({
         message: 'Screenings by movie fetched successfully',
         data: mockScreenings,
       });
->>>>>>> 5142803f
     });
   });
 
@@ -315,14 +292,10 @@
       expect(screeningService.getScreeningsByTheaterId).toHaveBeenCalledWith(
         't-1'
       );
-<<<<<<< HEAD
-      expect(res.json).toHaveBeenCalledWith({ data: mockScreenings });
-=======
       expect(res.json).toHaveBeenCalledWith({
         message: 'Screenings by theater fetched successfully',
         data: mockScreenings,
       });
->>>>>>> 5142803f
     });
   });
 
@@ -341,14 +314,10 @@
         'h-1',
         't-1'
       );
-<<<<<<< HEAD
-      expect(res.json).toHaveBeenCalledWith({ data: mockScreenings });
-=======
       expect(res.json).toHaveBeenCalledWith({
         message: 'Screenings by hall fetched successfully',
         data: mockScreenings,
       });
->>>>>>> 5142803f
     });
   });
 
@@ -366,14 +335,10 @@
       expect(screeningService.getScreeningsByDate).toHaveBeenCalledWith(
         new Date('2025-01-01')
       );
-<<<<<<< HEAD
-      expect(res.json).toHaveBeenCalledWith({ data: mockScreenings });
-=======
       expect(res.json).toHaveBeenCalledWith({
         message: 'Screenings by date fetched successfully',
         data: mockScreenings,
       });
->>>>>>> 5142803f
     });
 
     it('should return 400 (or call next) for invalid date', async () => {
