--- conflicted
+++ resolved
@@ -1,16 +1,4 @@
 /**
-<<<<<<< HEAD
- * Controller for password reset token management.
- *
- * Endpoints:
- * - Send a password reset token to a user's email.
- * - Validate a provided reset token.
- * - Reset a user's password using a valid token.
- *
- * Security:
- * - Responses are user enumeration safe.
- * - Tokens are hashed in DB, single-use, and deleted after password reset.
-=======
  * @module controllers/user-token.controller
  *
  * @description
@@ -31,27 +19,21 @@
  * - `resetPasswordTokenService`: Creates, validates, and deletes reset tokens
  * - `EmailService`: Sends password reset codes
  * - `BadRequestError`: For explicit client input errors
->>>>>>> 5142803f
  */
 
 import { Request, Response, NextFunction } from 'express';
 import { UserTokenService } from '../services/user-token.service.js';
 import { EmailService } from '../services/email.service.js';
 import { UserModel } from '../models/user.model.js';
+import { UserTokenType } from '../models/user-token.model.js';
 import { BadRequestError } from '../errors/bad-request-error.js';
 import { UserService } from '../services/user.service.js';
 
 const emailService = new EmailService();
+const userTokenService = new UserTokenService();
 const userService = new UserService();
 
 /**
-<<<<<<< HEAD
- * Sends a password reset code to the user's email.
- *
- * - Always responds with a generic message, whether the user exists or not.
- * - Uses `UserTokenService` to enforce rate limiting and hashing.
- * - Sends the raw 6-digit code by email to the user.
-=======
  * Send a password reset code to the provided email.
  * If the email exists, a token is generated, stored, and emailed.
  * Always returns the same response to avoid revealing if the email is registered.
@@ -61,7 +43,6 @@
  * @param {Response} res - Express response
  * @param {NextFunction} next - Express error handler
  * @returns {200 OK} `{ message, data: null }` Generic success message
->>>>>>> 5142803f
  */
 export const sendResetPasswordToken = async (
   req: Request,
@@ -74,42 +55,11 @@
       return next(new BadRequestError('Email is required.'));
     }
 
+    // Look up user (case-insensitive)
     const user = await UserModel.findOne({
       where: { email: email.trim().toLowerCase() },
     });
 
-<<<<<<< HEAD
-    const genericMessage =
-      'If this email is registered, you will receive a reset code.';
-
-    // If user not found → respond with generic message
-    if (!user) {
-      return res.status(200).json({ message: genericMessage });
-    }
-
-    try {
-      // ✅ Service generates + hashes token and enforces rate limit
-      const code = await UserTokenService.createPasswordResetToken(
-        user.userId,
-        60 // token expires in 60 minutes
-      );
-
-      // ✅ Send raw code via email
-      await emailService.sendResetPasswordEmail(
-        user.email,
-        user.username,
-        code
-      );
-    } catch (err: any) {
-      // ✅ Handle rate limit error gracefully
-      if (err.message.includes('wait')) {
-        return res.status(429).json({ message: err.message });
-      }
-      throw err;
-    }
-
-    return res.status(200).json({ message: genericMessage });
-=======
     // Generic message to prevent user enumeration
     const genericMessage =
       'If this email is registered, you will receive a code.';
@@ -134,23 +84,12 @@
     await emailService.sendResetPasswordEmail(user.email, user.username, code);
 
     return res.status(200).json({ message: genericMessage, data: null });
->>>>>>> 5142803f
   } catch (err) {
     next(err);
   }
 };
 
 /**
-<<<<<<< HEAD
- * Middleware to validate a password reset token.
- *
- * - Validates that the token exists, is not expired, and has not exceeded max attempts.
- * - Increments attempt counter on failures.
- */
-export const validateTokenValidity =
-  () =>
-  async (req: Request, res: Response, next: NextFunction): Promise<any> => {
-=======
  * Middleware to validate if a provided token is valid for a given type.
  *
  * @param {UserTokenType} tokenType - Token type to validate (e.g. `reset_password`)
@@ -162,46 +101,21 @@
 export const validateTokenValidity =
   (tokenType: UserTokenType) =>
   async (req: Request, res: Response, next: NextFunction): Promise<void> => {
->>>>>>> 5142803f
     try {
       const { token } = req.body;
       if (!token) {
         return next(new BadRequestError('Token is required.'));
       }
-<<<<<<< HEAD
-
-      try {
-        const record = await UserTokenService.validatePasswordResetToken(token);
-        if (!record) {
-          return next(new BadRequestError('Invalid or expired token.'));
-        }
-        return res.json({ message: 'Token is valid.' });
-      } catch (err: any) {
-        // ✅ Handle max attempts exceeded
-        if (err.message.includes('Too many invalid attempts')) {
-          return res.status(429).json({ message: err.message });
-        }
-        throw err;
-      }
-=======
 
       await userTokenService.validateToken(token, tokenType);
 
       res.status(200).json({ message: 'Token is valid.', data: null });
->>>>>>> 5142803f
     } catch (error) {
       next(error);
     }
   };
 
 /**
-<<<<<<< HEAD
- * Resets the user's password using a valid reset token.
- *
- * - Validates the token with attempt tracking.
- * - Updates the user's password via `UserService`.
- * - Deletes the token after successful password reset.
-=======
  * Reset the user's password using a valid reset token.
  * - Validates the token
  * - Updates the user's password
@@ -212,45 +126,18 @@
  * @param {Response} res - Express response
  * @param {NextFunction} next - Express error handler
  * @returns {200 OK} `{ message, data: null }`
->>>>>>> 5142803f
  */
 export const resetPasswordController = async (
   req: Request,
   res: Response,
   next: NextFunction
-<<<<<<< HEAD
-): Promise<any> => {
-=======
 ): Promise<void> => {
->>>>>>> 5142803f
   try {
     const { token, password } = req.body;
     if (!token || !password) {
       return next(new BadRequestError('Token and new password are required.'));
     }
 
-<<<<<<< HEAD
-    let tokenRecord;
-    try {
-      tokenRecord = await UserTokenService.validatePasswordResetToken(token);
-      if (!tokenRecord) {
-        return next(new BadRequestError('Invalid or expired token.'));
-      }
-    } catch (err: any) {
-      if (err.message.includes('Too many invalid attempts')) {
-        return res.status(429).json({ message: err.message });
-      }
-      throw err;
-    }
-
-    // ✅ Update password
-    await userService.changePassword(tokenRecord.userId, password);
-
-    // ✅ Consume (delete) token
-    await UserTokenService.consumePasswordResetToken(tokenRecord.userId);
-
-    return res.json({ message: 'Password has been reset.' });
-=======
     // Validate token (must be reset_password type)
     const tokenInstance = await userTokenService.validateToken(
       token,
@@ -264,7 +151,6 @@
     await userTokenService.deleteTokenForUser(tokenInstance.userId);
 
     res.status(200).json({ message: 'Password has been reset.', data: null });
->>>>>>> 5142803f
   } catch (err) {
     next(err);
   }
