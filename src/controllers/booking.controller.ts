--- conflicted
+++ resolved
@@ -49,42 +49,20 @@
 import { screeningService } from '../services/screening.service.js';
 import { NotFoundError } from '../errors/not-found-error.js';
 import { bookedSeatService } from '../services/booked-seat.service.js';
-<<<<<<< HEAD
-import {
-  BookingCreationAttributes,
-  BookingModel,
-} from '../models/booking.model.js';
-import { BadRequestError } from '../errors/bad-request-error.js';
-import movieStatsService from '../services/movie-stats.service.js';
-import { Op } from 'sequelize';
-import { ScreeningModel } from '../models/screening.model.js';
-import { UserModel } from '../models/user.model.js';
-=======
 import { BookingCreationAttributes } from '../models/booking.model.js';
 import movieStatsService from '../services/movie-stats.service.js';
 import dayjs from 'dayjs';
->>>>>>> 5142803f
 
 /**
  * Create a new booking and reserve seats.
  *
  * @route POST /bookings
-<<<<<<< HEAD
- * @param req - Express request (body: userId, screeningId, seatIds)
- * @param res - Express response
- * @param next - Express error handler
- * @returns {Promise<void>} Returns nothing; sends JSON response with created booking data.
- * @throws {BadRequestError} If validation fails (e.g., missing or invalid userId, screeningId, or seatIds).
- * @throws {NotFoundError} If the screening is not found.
- * @throws {ConflictError} If the seats are no longer available.
-=======
  * @body {string} userId - The ID of the user making the booking.
  * @body {string} screeningId - The ID of the screening.
  * @body {string[]} seatIds - Array of seat IDs to book.
  * @returns {201 Created} Booking and seat(s) created successfully.
  * @returns {400 Bad Request} If required fields are missing or invalid.
  * @returns {409 Conflict} If one or more seats are already booked.
->>>>>>> 5142803f
  */
 export const createBooking = async (
   req: Request,
@@ -123,11 +101,6 @@
       .json({ message: 'All seatIds must be non-empty strings', data: null });
     return;
   }
-<<<<<<< HEAD
-
-  // Prevent duplicate seats
-=======
->>>>>>> 5142803f
   const uniqueSeatIds = [...new Set(seatIds)];
   if (uniqueSeatIds.length !== seatIds.length) {
     res
@@ -213,18 +186,9 @@
  * Delete a booking by its ID.
  *
  * @route DELETE /bookings/:bookingId
-<<<<<<< HEAD
- * @param req - Express request (params: bookingId)
- * @param res - Express response
- * @param next - Express error handler
- * @returns {Promise<void>} Returns nothing; sends status 204 on success.
- * @throws {NotFoundError} If the booking is not found.
- * @throws {BadRequestError} If the booking can't be deleted (e.g., related entities).
-=======
  * @param {string} bookingId - The ID of the booking to delete.
  * @returns {200 OK} Booking deleted successfully.
  * @returns {404 Not Found} If the booking does not exist.
->>>>>>> 5142803f
  */
 export const deleteBooking = async (
   req: Request,
@@ -262,17 +226,9 @@
  * Update a booking.
  *
  * @route PATCH /bookings/:bookingId
-<<<<<<< HEAD
- * @param req - Express request (params: bookingId, body: updates)
- * @param res - Express response
- * @param next - Express error handler
- * @returns {Promise<void>} Returns JSON response with updated booking data.
- * @throws {NotFoundError} If the booking is not found.
-=======
  * @param {string} bookingId - The ID of the booking to update.
  * @body {object} update - Partial booking data to update.
  * @returns {200 OK} Booking updated successfully.
->>>>>>> 5142803f
  */
 export const updateBooking = async (
   req: Request,
@@ -300,14 +256,7 @@
  * Retrieve all bookings.
  *
  * @route GET /bookings
-<<<<<<< HEAD
- * @param req - Express request
- * @param res - Express response
- * @param next - Express error handler
- * @returns {Promise<void>} Returns JSON response with all bookings.
-=======
  * @returns {200 OK} List of all bookings.
->>>>>>> 5142803f
  */
 export const getAllBookings = async (
   req: Request,
@@ -326,17 +275,9 @@
  * Retrieve a booking by its ID.
  *
  * @route GET /bookings/:bookingId
-<<<<<<< HEAD
- * @param req - Express request (params: bookingId)
- * @param res - Express response
- * @param next - Express error handler
- * @returns {Promise<void>} Returns JSON response with booking data.
- * @throws {NotFoundError} If the booking is not found.
-=======
  * @param {string} bookingId - The ID of the booking.
  * @returns {200 OK} Booking found.
  * @returns {404 Not Found} If booking does not exist.
->>>>>>> 5142803f
  */
 export const getBookingById = async (
   req: Request,
@@ -359,10 +300,6 @@
  * Retrieve bookings by user ID.
  *
  * @route GET /bookings/user/:userId
- * @param req - Express request (params: userId)
- * @param res - Express response
- * @param next - Express error handler
- * @returns {Promise<void>} Returns JSON response with user's bookings.
  */
 export const getBookingsByUser = async (
   req: Request,
@@ -381,10 +318,6 @@
  * Retrieve bookings by screening ID.
  *
  * @route GET /bookings/screening/:screeningId
- * @param req - Express request (params: screeningId)
- * @param res - Express response
- * @param next - Express error handler
- * @returns {Promise<void>} Returns JSON response with screening's bookings.
  */
 export const getBookingsByScreening = async (
   req: Request,
@@ -405,10 +338,6 @@
  * Retrieve bookings by status.
  *
  * @route GET /bookings/status/:status
- * @param req - Express request (params: status)
- * @param res - Express response
- * @param next - Express error handler
- * @returns {Promise<void>} Returns JSON response with bookings of the specified status.
  */
 export const getBookingsByStatus = async (
   req: Request,
@@ -426,186 +355,28 @@
 };
 
 /**
- * Search bookings by various parameters like query (status, screeningId, userId, seatsNumber, totalPrice, bookingDate).
- *
- * @route GET /bookings/search
- * @param req - Express request (query: q, status, screeningId, userId, seatsNumber, totalPrice, bookingDate)
- * @param res - Express response
- * @param next - Express error handler
- * @returns {Promise<void>} Returns JSON response with search results.
- * @throws {BadRequestError} If the query parameter is missing or invalid.
+ * Search bookings by keyword (status, screeningId, userId).
+ *
+ * @route GET /bookings/search?q=
  */
 export const searchBooking = async (
   req: Request,
   res: Response,
   next: NextFunction
-<<<<<<< HEAD
-) => {
-  const {
-    q,
-    status,
-    screeningId,
-    userId,
-    seatsNumber,
-    totalPrice,
-    bookingDate,
-  } = req.query as {
-    q?: string;
-    status?: string;
-    screeningId?: string;
-    userId?: string;
-    seatsNumber?: string; // changed to string because it comes from query params
-    totalPrice?: string; // changed to string for parsing
-    bookingDate?: string;
-  };
-
-  // Validate required query parameters (like query or filters)
-  if (
-    !q &&
-    !status &&
-    !screeningId &&
-    !userId &&
-    !seatsNumber &&
-    !totalPrice &&
-    !bookingDate
-  ) {
-    return next(
-      new BadRequestError(
-        'At least one search filter (query, status, screeningId, userId, seatsNumber, totalPrice, bookingDate) is required.'
-      )
-    );
-=======
 ): Promise<any> => {
   const { q } = req.query as { q?: string };
   if (!q) {
     return res
       .status(400)
       .json({ message: 'Query parameter q is required', data: null });
->>>>>>> 5142803f
-  }
-
-  try {
-<<<<<<< HEAD
-    // Parse the filters and convert as needed
-    const filters: any = {
-      query: q,
-      status,
-      screeningId,
-      userId,
-      seatsNumber: seatsNumber ? parseInt(seatsNumber, 10) : undefined, // Parse string to number
-      totalPrice: totalPrice ? parseInt(totalPrice, 10) : undefined, // Parse string to number
-    };
-
-    // Handle the bookingDate filter
-    if (bookingDate) {
-      const parsedDate = new Date(bookingDate);
-      if (isNaN(parsedDate.getTime())) {
-        return next(
-          new BadRequestError('Invalid date format for bookingDate.')
-        );
-      }
-      const startOfDay = new Date(parsedDate.setHours(0, 0, 0, 0));
-      const endOfDay = new Date(parsedDate.setHours(23, 59, 59, 999));
-
-      filters.bookingDate = {
-        [Op.gte]: startOfDay, // Start of the day
-        [Op.lte]: endOfDay, // End of the day
-      };
-    }
-
-    // Call the searchBooking service method with the filters
-    const bookings = await bookingService.searchBooking(filters, true);
-
-    // If no bookings found, send an empty response
-    if (!bookings || bookings.length === 0) {
-      return next(
-        new NotFoundError('No bookings found matching the given criteria.')
-      );
-    }
-
-    // Return the search results
-    res.json({ message: 'Bookings search results', data: bookings });
-=======
+  }
+  try {
     const bookings = await bookingService.searchBookingSimple(q);
     res
       .status(200)
       .json({ message: 'Bookings search results', data: bookings });
->>>>>>> 5142803f
-  } catch (error) {
-    next(error); // Pass any error to the global error handler
-  }
-};
-
-/**
- * Restricts booking search to the authenticated user (by userId from JWT).
- * Filters by screening date (`screeningDate`) and/or status.
- */
-export const restrictSearch = async (
-  req: Request,
-  res: Response,
-  next: NextFunction
-): Promise<any> => {
-  const userId = req.userJwtPayload?.userId;
-  if (!userId) {
-    return next(new BadRequestError('User not found in the JWT token.'));
-  }
-
-  // Accept `screeningDate` as the query parameter for the screening date
-  const screeningDateStr =
-    typeof req.query.screeningDate === 'string'
-      ? req.query.screeningDate
-      : undefined;
-  const statusStr =
-    typeof req.query.status === 'string' ? req.query.status : undefined;
-
-  let screeningDateFilter;
-  if (screeningDateStr) {
-    const parsedDate = new Date(screeningDateStr);
-    if (isNaN(parsedDate.getTime())) {
-      return next(
-        new BadRequestError('Invalid date format. Please use YYYY-MM-DD.')
-      );
-    }
-    // Start and end of the day (UTC)
-    const startOfDay = new Date(parsedDate);
-    startOfDay.setHours(0, 0, 0, 0);
-    const endOfDay = new Date(parsedDate);
-    endOfDay.setHours(23, 59, 59, 999);
-    screeningDateFilter = { [Op.gte]: startOfDay, [Op.lte]: endOfDay };
-  }
-
-  // Build the main filters
-  const filters: any = { userId };
-  if (statusStr) filters.status = statusStr;
-
-  // Build include for screening date filter
-  const include = [
-    { model: UserModel, as: 'user', required: false },
-    {
-      model: ScreeningModel,
-      as: 'screening',
-      required: !!screeningDateFilter,
-      where: screeningDateFilter
-        ? { startTime: screeningDateFilter }
-        : undefined,
-    },
-  ];
-
-  try {
-    const bookings = await BookingModel.findAll({
-      where: filters,
-      include,
-      order: [['bookingDate', 'DESC']],
-    });
-
-    if (!bookings || bookings.length === 0) {
-      return next(
-        new NotFoundError('No bookings found for the given criteria.')
-      );
-    }
-    return res.json({ message: 'Bookings search results', data: bookings });
-  } catch (error) {
-    return next(error);
+  } catch (error) {
+    next(error);
   }
 };
 
@@ -613,12 +384,6 @@
  * Mark a booking as 'used'.
  *
  * @route PATCH /bookings/:bookingId/used
- * @param req - Express request (params: bookingId)
- * @param res - Express response
- * @param next - Express error handler
- * @returns {Promise<void>} Returns JSON response with updated booking data.
- * @throws {BadRequestError} If the booking is already marked as 'used'.
- * @throws {NotFoundError} If the booking is not found.
  */
 export const markBookingAsUsed = async (
   req: Request,
@@ -648,12 +413,6 @@
  * Cancel a booking.
  *
  * @route PATCH /bookings/:bookingId/cancel
- * @param req - Express request (params: bookingId)
- * @param res - Express response
- * @param next - Express error handler
- * @returns {Promise<void>} Returns JSON response with updated booking data.
- * @throws {BadRequestError} If the booking is already canceled.
- * @throws {NotFoundError} If the booking is not found.
  */
 export const cancelBooking = async (
   req: Request,
