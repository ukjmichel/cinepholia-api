--- conflicted
+++ resolved
@@ -21,10 +21,6 @@
   }
 }
 
-/**
- * Express middleware: verifies JWT, attaches user payload and role to req.
- * Looks for token in cookies first, then Authorization header.
- */
 export async function decodeJwtToken(
   req: Request,
   res: Response,
@@ -55,20 +51,17 @@
     const payload = jwt.verify(token, JWT_SECRET) as any;
     req.userJwtPayload = payload;
 
-<<<<<<< HEAD
-=======
     const user = await userService.getUserById(payload.userId);
     if (!user) throw new NotFoundError('User not found');
     req.user = user;
 
->>>>>>> 11ce5d60
     const auth = await authorizationService.getAuthorizationByUserId(
-      payload.userId
+      user.userId
     );
     req.userRole = auth?.role;
 
     next();
   } catch (err) {
-    next(new UnauthorizedError('Invalid or expired access token'));
+    next(err);
   }
 }