--- conflicted
+++ resolved
@@ -2,17 +2,12 @@
 import multer from 'multer';
 import { FileTooLargeError } from '../errors/file-too-large-error.js';
 import { ValidationError as SequelizeValidationError } from 'sequelize';
-<<<<<<< HEAD
+import jwt from 'jsonwebtoken';
 
 export const errorHandler: ErrorRequestHandler = (err, req, res, next) => {
-=======
-import jwt from 'jsonwebtoken';
-
-export const errorHandler: ErrorRequestHandler = (err, req, res, next): any => {
->>>>>>> 3201234e
   console.error(err);
 
-  // Multer file size
+  // Multer file size error (upload)
   if (err instanceof multer.MulterError && err.code === 'LIMIT_FILE_SIZE') {
     res.status(413).json({
       error: 'FileTooLarge',
@@ -22,7 +17,7 @@
     return;
   }
 
-  // Custom file size
+  // Custom file size error
   if (err instanceof FileTooLargeError) {
     res.status(413).json({
       error: err.name,
@@ -32,7 +27,7 @@
     return;
   }
 
-  // Sequelize validation errors (invalid input)
+  // Sequelize validation errors (invalid input, constraints, etc.)
   if (err instanceof SequelizeValidationError) {
     res.status(400).json({
       error: 'ValidationError',
@@ -43,8 +38,7 @@
     return;
   }
 
-<<<<<<< HEAD
-=======
+  // JWT errors (invalid/malformed/expired token)
   if (
     err instanceof jwt.JsonWebTokenError ||
     err instanceof jwt.TokenExpiredError ||
@@ -57,7 +51,6 @@
     });
   }
 
->>>>>>> 3201234e
   // Fallback: generic error
   const status = err.status || 500;
   const message = err.message || 'Internal Server Error';
