import { Request, Response, NextFunction } from 'express';
import { Role } from '../models/authorization.model.js';

import { NotFoundError } from '../errors/not-found-error.js';
import { BookingModel } from '../models/booking.model.js';
<<<<<<< HEAD
import { ForbiddenError } from '../errors/forbidden-error.js';
=======
import { NotAuthorizedError } from '../errors/not-authorized-error.js';
>>>>>>> 3201234e

// Extend Request type with custom properties
declare module 'express-serve-static-core' {
  interface Request {
    userRole?: Role;
    userJwtPayload?: {
      userId: string;
      [key: string]: any;
    };
  }
}

class Permission {
  // Any authenticated user
  isUser(req: Request, res: Response, next: NextFunction) {
    const role = req.userRole;
    if (!role) {
      return next(new NotAuthorizedError('Authentication required'));
    }
    next();
  }

  // Only 'employé' (employee)
  isEmployee(req: Request, res: Response, next: NextFunction) {
    const role = req.userRole;
    if (role !== 'employé') {
      return next(new NotAuthorizedError('Employee access required'));
    }
    next();
  }

  // Only 'administrateur'
  isAdmin(req: Request, res: Response, next: NextFunction) {
    const role = req.userRole;
    if (role !== 'administrateur') {
      return next(new NotAuthorizedError('Admin access required'));
    }
    next();
  }

  // 'employé' or 'administrateur' (staff)
  isStaff(req: Request, res: Response, next: NextFunction) {
    const role = req.userRole;
    if (role !== 'employé' && role !== 'administrateur') {
      return next(
<<<<<<< HEAD
        new ForbiddenError('Staff (Employee or Admin) access required')
=======
        new NotAuthorizedError('Staff (Employee or Admin) access required')
>>>>>>> 3201234e
      );
    }
    next();
  }

  // Only non-staff users
  isNotStaff(req: Request, res: Response, next: NextFunction) {
    const role = req.userRole;
    if (role === 'employé' || role === 'administrateur') {
      return next(new NotAuthorizedError('Only non-staff users allowed'));
    }
    next();
  }

  // For routes where user must be staff OR acting on their own resource (userId in params)
  async isSelfOrStaff(req: Request, res: Response, next: NextFunction) {
    const { userId, bookingId } = req.params;
    const tokenUserId = req.userJwtPayload?.userId;
    const role = req.userRole;

    if (!tokenUserId) {
      return next(new NotAuthorizedError('No user information in token'));
    }

    if (role === 'employé' || role === 'administrateur') {
      return next();
    }

    // Handle routes with userId param (e.g., /users/:userId or /bookings/user/:userId)
    if (userId && userId === tokenUserId) {
      return next();
    }

    // Handle routes with bookingId param (e.g., /bookings/:bookingId/ticket)
    if (bookingId) {
      try {
        const booking = await BookingModel.findByPk(bookingId);
        if (!booking) {
          return next(new NotFoundError('Booking not found'));
        }
        if ((booking as any).userId === tokenUserId) {
          return next();
        }
        return next(
          new NotAuthorizedError('You are not allowed to access this resource')
        );
      } catch (err) {
        return next(err);
      }
    }

    // Fallback: deny
    return next(
      new NotAuthorizedError('You are not allowed to access this resource')
    );
  }

  // For booking creation - check if user can create booking for the specified userId
  canCreateBooking(req: Request, res: Response, next: NextFunction) {
    const bookingUserId = req.body.userId;
    const tokenUserId = req.userJwtPayload?.userId;
    const role = req.userRole;

    if (!tokenUserId) {
      return next(new NotAuthorizedError('No user information in token'));
    }

    // Staff can create bookings for anyone
    if (role === 'employé' || role === 'administrateur') {
      return next();
    }

    // Regular users can only create bookings for themselves
    if (bookingUserId === tokenUserId) {
      return next();
    }

    return next(
      new NotAuthorizedError('You can only create bookings for yourself')
    );
  }

  // For booking operations - check if user owns the booking or is staff
  async canAccessBooking(req: Request, res: Response, next: NextFunction) {
    const bookingId = req.params.bookingId;
    const tokenUserId = req.userJwtPayload?.userId;
    const role = req.userRole;

    if (!tokenUserId) {
      return next(new NotAuthorizedError('No user information in token'));
    }

    // Staff can access any booking
    if (role === 'employé' || role === 'administrateur') {
      return next();
    }

    // Regular users can only access their own bookings
    try {
      const booking = await BookingModel.findByPk(bookingId);
      if (!booking) {
        return next(new NotFoundError('Booking not found'));
      }

      if ((booking as any).userId !== tokenUserId) {
        return next(
          new NotAuthorizedError('You can only access your own bookings')
        );
      }

      next();
    } catch (error) {
      next(error);
    }
  }
}

export const permission = new Permission();<|MERGE_RESOLUTION|>--- conflicted
+++ resolved
@@ -1,13 +1,8 @@
 import { Request, Response, NextFunction } from 'express';
 import { Role } from '../models/authorization.model.js';
-
 import { NotFoundError } from '../errors/not-found-error.js';
 import { BookingModel } from '../models/booking.model.js';
-<<<<<<< HEAD
-import { ForbiddenError } from '../errors/forbidden-error.js';
-=======
 import { NotAuthorizedError } from '../errors/not-authorized-error.js';
->>>>>>> 3201234e
 
 // Extend Request type with custom properties
 declare module 'express-serve-static-core' {
@@ -53,11 +48,7 @@
     const role = req.userRole;
     if (role !== 'employé' && role !== 'administrateur') {
       return next(
-<<<<<<< HEAD
-        new ForbiddenError('Staff (Employee or Admin) access required')
-=======
         new NotAuthorizedError('Staff (Employee or Admin) access required')
->>>>>>> 3201234e
       );
     }
     next();
